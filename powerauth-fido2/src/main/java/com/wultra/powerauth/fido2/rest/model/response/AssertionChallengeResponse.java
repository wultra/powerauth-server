--- conflicted
+++ resolved
@@ -36,9 +36,6 @@
     private String userId;
     private Long failedAttempts;
     private Long maxFailedAttempts;
-<<<<<<< HEAD
     private List<AllowCredentials> allowCredentials;
-=======
 
->>>>>>> 69a1255c
 }