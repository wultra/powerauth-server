--- conflicted
+++ resolved
@@ -94,14 +94,9 @@
         <spring-cloud-vault.version>3.1.1</spring-cloud-vault.version>
 
         <!-- PowerAuth Dependencies -->
-<<<<<<< HEAD
-        <powerauth-java-crypto.version>1.2.0</powerauth-java-crypto.version>
-        <powerauth-rest-base.version>1.5.0-SNAPSHOT</powerauth-rest-base.version>
-        <powerauth-audit-base.version>1.5.0-SNAPSHOT</powerauth-audit-base.version>
-=======
         <powerauth-java-crypto.version>1.3.0</powerauth-java-crypto.version>
         <powerauth-rest-base.version>1.5.1</powerauth-rest-base.version>
->>>>>>> c6a00b16
+        <powerauth-audit-base.version>1.5.1</powerauth-audit-base.version>
         <bcprov-jdk15on.version>1.70</bcprov-jdk15on.version>
 
         <!-- Java 11 Dependencies -->
@@ -121,11 +116,7 @@
 
         <!-- Test Dependencies -->
         <junit-jupiter-engine.version>5.8.2</junit-jupiter-engine.version>
-<<<<<<< HEAD
-        <h2.version>2.1.210</h2.version>
-=======
         <h2.version>2.1.212</h2.version>
->>>>>>> c6a00b16
 
         <!-- Other Dependencies -->
         <jackson.version>2.13.3</jackson.version>
