--- conflicted
+++ resolved
@@ -102,13 +102,10 @@
         <!-- Other Dependencies -->
         <commons-text.version>1.11.0</commons-text.version>
         <logstash.version>7.4</logstash.version>
-<<<<<<< HEAD
+        <equalsverifier.version>3.15.6</equalsverifier.version>
 
         <!-- Test dependencies -->
         <webauthn4j.version>0.21.8.RELEASE</webauthn4j.version>
-=======
-        <equalsverifier.version>3.15.6</equalsverifier.version>
->>>>>>> c4d844f8
     </properties>
 
     <dependencyManagement>
