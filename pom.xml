<?xml version="1.0" encoding="UTF-8"?>
<!--
~ PowerAuth Server and related software components
~ Copyright (C) 2018 Wultra s.r.o.
~
~ This program is free software: you can redistribute it and/or modify
~ it under the terms of the GNU Affero General Public License as published
~ by the Free Software Foundation, either version 3 of the License, or
~ (at your option) any later version.
~
~ This program is distributed in the hope that it will be useful,
~ but WITHOUT ANY WARRANTY; without even the implied warranty of
~ MERCHANTABILITY or FITNESS FOR A PARTICULAR PURPOSE.  See the
~ GNU Affero General Public License for more details.
~
~ You should have received a copy of the GNU Affero General Public License
~ along with this program.  If not, see <http://www.gnu.org/licenses/>.
-->

<project xmlns="http://maven.apache.org/POM/4.0.0" xmlns:xsi="http://www.w3.org/2001/XMLSchema-instance"
         xsi:schemaLocation="http://maven.apache.org/POM/4.0.0 http://maven.apache.org/xsd/maven-4.0.0.xsd">
    <modelVersion>4.0.0</modelVersion>

    <name>powerauth-server-parent</name>
    <description>PowerAuth Server</description>

    <groupId>io.getlime.security</groupId>
    <artifactId>powerauth-server-parent</artifactId>
    <version>1.1.0-SNAPSHOT</version>
    <packaging>pom</packaging>

    <parent>
        <groupId>org.springframework.boot</groupId>
        <artifactId>spring-boot-starter-parent</artifactId>
        <version>2.4.5</version>
        <relativePath/> <!-- lookup parent from repository -->
    </parent>

    <inceptionYear>2017</inceptionYear>
    <url>https://powerauth.com/</url>

    <organization>
        <name>Wultra s.r.o.</name>
        <url>https://wultra.com/</url>
    </organization>

    <licenses>
        <license>
            <name>GNU Affero General Public License v3.0</name>
            <url>https://www.gnu.org/licenses/agpl-3.0.en.html</url>
        </license>
    </licenses>

    <developers>
        <developer>
            <name>Petr Dvorak</name>
            <email>petr@wultra.com</email>
            <roles>
                <role>developer</role>
            </roles>
        </developer>
    </developers>

    <scm>
        <connection>scm:git:https://github.com/wultra/powerauth-server.git</connection>
        <developerConnection>scm:git:https://github.com/wultra/powerauth-server.git</developerConnection>
        <url>https://github.com/wultra/powerauth-server</url>
    </scm>

    <issueManagement>
        <system>Github</system>
        <url>https://github.com/wultra/powerauth-server/issues</url>
    </issueManagement>

    <modules>
        <module>powerauth-client-model</module>
        <module>powerauth-rest-client-spring</module>
        <module>powerauth-java-server</module>
    </modules>

    <properties>
        <project.build.sourceEncoding>UTF-8</project.build.sourceEncoding>

        <!-- Maven Properties and Dependencies -->
        <maven.compiler.source>1.8</maven.compiler.source>
        <maven.compiler.target>1.8</maven.compiler.target>
        <maven-jar-plugin.version>3.2.0</maven-jar-plugin.version>
        <maven-deploy-plugin.version>3.0.0-M1</maven-deploy-plugin.version>
        <maven-javadoc-plugin.version>3.2.0</maven-javadoc-plugin.version>
        <maven-war-plugin.version>3.3.1</maven-war-plugin.version>

        <!-- Spring Dependencies -->
        <spring-cloud-vault.version>3.0.2</spring-cloud-vault.version>

        <!-- PowerAuth Dependencies -->
<<<<<<< HEAD
        <powerauth-java-crypto.version>1.0.0</powerauth-java-crypto.version>
        <powerauth-rest-base.version>1.2.0</powerauth-rest-base.version>
=======
        <powerauth-java-crypto.version>1.1.0</powerauth-java-crypto.version>
        <powerauth-rest-base.version>1.3.0-SNAPSHOT</powerauth-rest-base.version>
>>>>>>> b8d37a8d
        <bcprov-jdk15on.version>1.68</bcprov-jdk15on.version>

        <!-- Java 11 Dependencies -->
        <jaxb-api.version>2.3.1</jaxb-api.version>
        <jaxb-impl.version>2.3.4</jaxb-impl.version>
        <jaxb-runtime.version>2.3.4</jaxb-runtime.version>
        <istack-commons-runtime.version>3.0.12</istack-commons-runtime.version>
        <javax.xml.soap-api.version>1.4.0</javax.xml.soap-api.version>
        <javax.validation.version>2.0.1.Final</javax.validation.version>
        <saaj-impl.version>1.5.3</saaj-impl.version>

        <!-- Documentation Dependencies -->
        <springdoc-openapi.version>1.5.8</springdoc-openapi.version>

        <!-- Scheduled Job Dependencies -->
        <schedlock.version>4.23.0</schedlock.version>

        <!-- Test Dependencies -->
        <junit-jupiter-engine.version>5.7.2</junit-jupiter-engine.version>
        <h2.version>1.4.197</h2.version> <!-- Tests fail in version 1.4.200, upgrade reverted -->

        <!-- Other Dependencies -->
        <axis2.version>1.7.9</axis2.version>
        <commons-text.version>1.9</commons-text.version>

    </properties>

    <build>
        <plugins>
            <plugin>
                <groupId>org.apache.maven.plugins</groupId>
                <artifactId>maven-source-plugin</artifactId>
                <executions>
                    <execution>
                        <id>attach-sources</id>
                        <phase>verify</phase>
                        <goals>
                            <goal>jar-no-fork</goal>
                        </goals>
                    </execution>
                </executions>
            </plugin>
            <plugin>
                <groupId>org.apache.maven.plugins</groupId>
                <artifactId>maven-jar-plugin</artifactId>
                <version>${maven-jar-plugin.version}</version>
            </plugin>
            <plugin>
                <groupId>org.apache.maven.plugins</groupId>
                <artifactId>maven-war-plugin</artifactId>
                <version>${maven-war-plugin.version}</version>
            </plugin>
            <plugin>
                <groupId>org.apache.maven.plugins</groupId>
                <artifactId>maven-javadoc-plugin</artifactId>
                <version>${maven-javadoc-plugin.version}</version>
                <configuration>
                    <failOnError>false</failOnError>
                </configuration>
                <executions>
                    <execution>
                        <id>attach-javadocs</id>
                        <goals>
                            <goal>jar</goal>
                        </goals>
                        <configuration>
                            <additionalOptions>
                                <additionalOption>-Xdoclint:none</additionalOption>
                            </additionalOptions>
                        </configuration>
                    </execution>
                </executions>
            </plugin>
            <plugin>
                <groupId>org.apache.maven.plugins</groupId>
                <artifactId>maven-deploy-plugin</artifactId>
                <version>${maven-deploy-plugin.version}</version>
            </plugin>
        </plugins>
    </build>

    <profiles>
        <profile>
            <id>release-sign-artifacts</id>
            <activation>
                <property>
                    <name>performRelease</name>
                    <value>true</value>
                </property>
            </activation>
            <build>
                <plugins>
                    <plugin>
                        <groupId>org.apache.maven.plugins</groupId>
                        <artifactId>maven-gpg-plugin</artifactId>
                        <version>1.6</version>
                        <executions>
                            <execution>
                                <id>sign-artifacts</id>
                                <phase>verify</phase>
                                <goals>
                                    <goal>sign</goal>
                                </goals>
                            </execution>
                        </executions>
                    </plugin>
                </plugins>
            </build>
        </profile>
    </profiles>

    <repositories>
        <repository>
            <id>ossrh-snapshots</id>
            <url>https://oss.sonatype.org/content/repositories/snapshots/</url>
            <releases>
                <enabled>false</enabled>
            </releases>
            <snapshots>
                <enabled>true</enabled>
            </snapshots>
        </repository>
    </repositories>

    <distributionManagement>
        <snapshotRepository>
            <id>ossrh-snapshots-distribution</id>
            <url>https://oss.sonatype.org/content/repositories/snapshots/</url>
        </snapshotRepository>
        <repository>
            <id>ossrh-staging-distribution</id>
            <url>https://oss.sonatype.org/service/local/staging/deploy/maven2/</url>
        </repository>
    </distributionManagement>

</project><|MERGE_RESOLUTION|>--- conflicted
+++ resolved
@@ -93,13 +93,8 @@
         <spring-cloud-vault.version>3.0.2</spring-cloud-vault.version>
 
         <!-- PowerAuth Dependencies -->
-<<<<<<< HEAD
-        <powerauth-java-crypto.version>1.0.0</powerauth-java-crypto.version>
-        <powerauth-rest-base.version>1.2.0</powerauth-rest-base.version>
-=======
         <powerauth-java-crypto.version>1.1.0</powerauth-java-crypto.version>
         <powerauth-rest-base.version>1.3.0-SNAPSHOT</powerauth-rest-base.version>
->>>>>>> b8d37a8d
         <bcprov-jdk15on.version>1.68</bcprov-jdk15on.version>
 
         <!-- Java 11 Dependencies -->
