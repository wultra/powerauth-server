<?xml version="1.0" encoding="UTF-8"?>
<!--
~ PowerAuth Server and related software components
~ Copyright (C) 2018 Wultra s.r.o.
~
~ This program is free software: you can redistribute it and/or modify
~ it under the terms of the GNU Affero General Public License as published
~ by the Free Software Foundation, either version 3 of the License, or
~ (at your option) any later version.
~
~ This program is distributed in the hope that it will be useful,
~ but WITHOUT ANY WARRANTY; without even the implied warranty of
~ MERCHANTABILITY or FITNESS FOR A PARTICULAR PURPOSE.  See the
~ GNU Affero General Public License for more details.
~
~ You should have received a copy of the GNU Affero General Public License
~ along with this program.  If not, see <http://www.gnu.org/licenses/>.
-->

<project xmlns="http://maven.apache.org/POM/4.0.0" xmlns:xsi="http://www.w3.org/2001/XMLSchema-instance"
         xsi:schemaLocation="http://maven.apache.org/POM/4.0.0 http://maven.apache.org/xsd/maven-4.0.0.xsd">
    <modelVersion>4.0.0</modelVersion>

    <name>powerauth-server-parent</name>
    <description>PowerAuth Server</description>

    <groupId>io.getlime.security</groupId>
    <artifactId>powerauth-server-parent</artifactId>
    <version>1.2.0-SNAPSHOT</version>
    <packaging>pom</packaging>

    <parent>
        <groupId>org.springframework.boot</groupId>
        <artifactId>spring-boot-starter-parent</artifactId>
        <version>2.4.13</version>
        <relativePath/> <!-- lookup parent from repository -->
    </parent>

    <inceptionYear>2017</inceptionYear>
    <url>https://powerauth.com/</url>

    <organization>
        <name>Wultra s.r.o.</name>
        <url>https://wultra.com/</url>
    </organization>

    <licenses>
        <license>
            <name>GNU Affero General Public License v3.0</name>
            <url>https://www.gnu.org/licenses/agpl-3.0.en.html</url>
        </license>
    </licenses>

    <developers>
        <developer>
            <name>Petr Dvorak</name>
            <email>petr@wultra.com</email>
            <roles>
                <role>developer</role>
            </roles>
        </developer>
    </developers>

    <scm>
        <connection>scm:git:https://github.com/wultra/powerauth-server.git</connection>
        <developerConnection>scm:git:https://github.com/wultra/powerauth-server.git</developerConnection>
        <url>https://github.com/wultra/powerauth-server</url>
    </scm>

    <issueManagement>
        <system>Github</system>
        <url>https://github.com/wultra/powerauth-server/issues</url>
    </issueManagement>

    <modules>
        <module>powerauth-client-model</module>
        <module>powerauth-rest-client-spring</module>
        <module>powerauth-java-server</module>
    </modules>

    <properties>
        <project.build.sourceEncoding>UTF-8</project.build.sourceEncoding>

        <!-- Maven Properties and Dependencies -->
        <maven.compiler.source>1.8</maven.compiler.source>
        <maven.compiler.target>1.8</maven.compiler.target>
        <maven-jar-plugin.version>3.2.0</maven-jar-plugin.version>
        <maven-deploy-plugin.version>3.0.0-M1</maven-deploy-plugin.version>
        <maven-javadoc-plugin.version>3.2.0</maven-javadoc-plugin.version>
        <maven-war-plugin.version>3.3.1</maven-war-plugin.version>

        <!-- Spring Dependencies -->
        <spring-cloud-vault.version>3.1.0</spring-cloud-vault.version>

        <!-- PowerAuth Dependencies -->
        <powerauth-java-crypto.version>1.2.0</powerauth-java-crypto.version>
        <powerauth-rest-base.version>1.4.0</powerauth-rest-base.version>
        <bcprov-jdk15on.version>1.69</bcprov-jdk15on.version>

        <!-- Java 11 Dependencies -->
        <jaxb-api.version>2.3.1</jaxb-api.version>
        <jaxb-impl.version>2.3.4</jaxb-impl.version>
        <jaxb-runtime.version>2.3.4</jaxb-runtime.version>
        <istack-commons-runtime.version>3.0.12</istack-commons-runtime.version>
        <javax.xml.soap-api.version>1.4.0</javax.xml.soap-api.version>
        <javax.validation.version>2.0.1.Final</javax.validation.version>
        <saaj-impl.version>1.5.3</saaj-impl.version>

        <!-- Documentation Dependencies -->
        <springdoc-openapi.version>1.5.12</springdoc-openapi.version>

        <!-- Scheduled Job Dependencies -->
<<<<<<< HEAD
        <schedlock.version>4.29.0</schedlock.version>
=======
        <schedlock.version>4.30.0</schedlock.version>
>>>>>>> 694be358

        <!-- Test Dependencies -->
        <junit-jupiter-engine.version>5.7.1</junit-jupiter-engine.version>
        <h2.version>1.4.197</h2.version> <!-- Tests fail in version 1.4.200, upgrade reverted -->

        <!-- Other Dependencies -->
        <axis2.version>1.7.9</axis2.version>
        <commons-text.version>1.9</commons-text.version>

    </properties>

    <build>
        <plugins>
            <plugin>
                <groupId>org.apache.maven.plugins</groupId>
                <artifactId>maven-source-plugin</artifactId>
                <executions>
                    <execution>
                        <id>attach-sources</id>
                        <phase>verify</phase>
                        <goals>
                            <goal>jar-no-fork</goal>
                        </goals>
                    </execution>
                </executions>
            </plugin>
            <plugin>
                <groupId>org.apache.maven.plugins</groupId>
                <artifactId>maven-jar-plugin</artifactId>
                <version>${maven-jar-plugin.version}</version>
            </plugin>
            <plugin>
                <groupId>org.apache.maven.plugins</groupId>
                <artifactId>maven-war-plugin</artifactId>
                <version>${maven-war-plugin.version}</version>
            </plugin>
            <plugin>
                <groupId>org.apache.maven.plugins</groupId>
                <artifactId>maven-javadoc-plugin</artifactId>
                <version>${maven-javadoc-plugin.version}</version>
                <configuration>
                    <failOnError>false</failOnError>
                </configuration>
                <executions>
                    <execution>
                        <id>attach-javadocs</id>
                        <goals>
                            <goal>jar</goal>
                        </goals>
                        <configuration>
                            <additionalOptions>
                                <additionalOption>-Xdoclint:none</additionalOption>
                            </additionalOptions>
                        </configuration>
                    </execution>
                </executions>
            </plugin>
            <plugin>
                <groupId>org.apache.maven.plugins</groupId>
                <artifactId>maven-deploy-plugin</artifactId>
                <version>${maven-deploy-plugin.version}</version>
            </plugin>
        </plugins>
    </build>

    <profiles>
        <profile>
            <id>release-sign-artifacts</id>
            <activation>
                <property>
                    <name>performRelease</name>
                    <value>true</value>
                </property>
            </activation>
            <build>
                <plugins>
                    <plugin>
                        <groupId>org.kohsuke</groupId>
                        <artifactId>pgp-maven-plugin</artifactId>
                        <version>1.1</version>
                        <executions>
                            <execution>
                                <goals>
                                    <goal>sign</goal>
                                </goals>
                            </execution>
                        </executions>
                    </plugin>
                </plugins>
            </build>
        </profile>
    </profiles>

    <repositories>
        <repository>
            <id>ossrh-snapshots</id>
            <url>https://oss.sonatype.org/content/repositories/snapshots/</url>
            <releases>
                <enabled>false</enabled>
            </releases>
            <snapshots>
                <enabled>true</enabled>
            </snapshots>
        </repository>
    </repositories>

    <distributionManagement>
        <snapshotRepository>
            <id>ossrh-snapshots-distribution</id>
            <url>https://oss.sonatype.org/content/repositories/snapshots/</url>
        </snapshotRepository>
        <repository>
            <id>ossrh-staging-distribution</id>
            <url>https://oss.sonatype.org/service/local/staging/deploy/maven2/</url>
        </repository>
    </distributionManagement>

</project><|MERGE_RESOLUTION|>--- conflicted
+++ resolved
@@ -110,11 +110,7 @@
         <springdoc-openapi.version>1.5.12</springdoc-openapi.version>
 
         <!-- Scheduled Job Dependencies -->
-<<<<<<< HEAD
-        <schedlock.version>4.29.0</schedlock.version>
-=======
         <schedlock.version>4.30.0</schedlock.version>
->>>>>>> 694be358
 
         <!-- Test Dependencies -->
         <junit-jupiter-engine.version>5.7.1</junit-jupiter-engine.version>
