<?xml version="1.0" encoding="UTF-8"?>
<!--
~ PowerAuth Server and related software components
~ Copyright (C) 2018 Wultra s.r.o.
~
~ This program is free software: you can redistribute it and/or modify
~ it under the terms of the GNU Affero General Public License as published
~ by the Free Software Foundation, either version 3 of the License, or
~ (at your option) any later version.
~
~ This program is distributed in the hope that it will be useful,
~ but WITHOUT ANY WARRANTY; without even the implied warranty of
~ MERCHANTABILITY or FITNESS FOR A PARTICULAR PURPOSE.  See the
~ GNU Affero General Public License for more details.
~
~ You should have received a copy of the GNU Affero General Public License
~ along with this program.  If not, see <http://www.gnu.org/licenses/>.
-->

<project xmlns="http://maven.apache.org/POM/4.0.0" xmlns:xsi="http://www.w3.org/2001/XMLSchema-instance"
         xsi:schemaLocation="http://maven.apache.org/POM/4.0.0 http://maven.apache.org/xsd/maven-4.0.0.xsd">
    <modelVersion>4.0.0</modelVersion>

    <name>powerauth-server-parent</name>
    <description>PowerAuth Server</description>

    <groupId>io.getlime.security</groupId>
    <artifactId>powerauth-server-parent</artifactId>
    <version>1.2.0-SNAPSHOT</version>
    <packaging>pom</packaging>

    <parent>
        <groupId>org.springframework.boot</groupId>
        <artifactId>spring-boot-starter-parent</artifactId>
<<<<<<< HEAD
        <version>2.6.1</version>
=======
        <version>2.4.13</version>
>>>>>>> f5db9a9d
        <relativePath/> <!-- lookup parent from repository -->
    </parent>

    <inceptionYear>2017</inceptionYear>
    <url>https://powerauth.com/</url>

    <organization>
        <name>Wultra s.r.o.</name>
        <url>https://wultra.com/</url>
    </organization>

    <licenses>
        <license>
            <name>GNU Affero General Public License v3.0</name>
            <url>https://www.gnu.org/licenses/agpl-3.0.en.html</url>
        </license>
    </licenses>

    <developers>
        <developer>
            <name>Petr Dvorak</name>
            <email>petr@wultra.com</email>
            <roles>
                <role>developer</role>
            </roles>
        </developer>
    </developers>

    <scm>
        <connection>scm:git:https://github.com/wultra/powerauth-server.git</connection>
        <developerConnection>scm:git:https://github.com/wultra/powerauth-server.git</developerConnection>
        <url>https://github.com/wultra/powerauth-server</url>
    </scm>

    <issueManagement>
        <system>Github</system>
        <url>https://github.com/wultra/powerauth-server/issues</url>
    </issueManagement>

    <modules>
        <module>powerauth-client-model</module>
        <module>powerauth-rest-client-spring</module>
        <module>powerauth-java-server</module>
    </modules>

    <properties>
        <project.build.sourceEncoding>UTF-8</project.build.sourceEncoding>

        <!-- Maven Properties and Dependencies -->
        <maven.compiler.source>1.8</maven.compiler.source>
        <maven.compiler.target>1.8</maven.compiler.target>
        <maven-jar-plugin.version>3.2.0</maven-jar-plugin.version>
        <maven-deploy-plugin.version>3.0.0-M1</maven-deploy-plugin.version>
        <maven-javadoc-plugin.version>3.2.0</maven-javadoc-plugin.version>
        <maven-war-plugin.version>3.3.1</maven-war-plugin.version>

        <!-- Spring Dependencies -->
        <spring-cloud-vault.version>3.1.0</spring-cloud-vault.version>

        <!-- PowerAuth Dependencies -->
        <powerauth-java-crypto.version>1.2.0</powerauth-java-crypto.version>
        <powerauth-rest-base.version>1.4.0</powerauth-rest-base.version>
        <bcprov-jdk15on.version>1.69</bcprov-jdk15on.version>

        <!-- Java 11 Dependencies -->
        <jaxb-api.version>2.3.1</jaxb-api.version>
        <jaxb-impl.version>2.3.4</jaxb-impl.version>
        <jaxb-runtime.version>2.3.4</jaxb-runtime.version>
        <istack-commons-runtime.version>3.0.12</istack-commons-runtime.version>
        <javax.xml.soap-api.version>1.4.0</javax.xml.soap-api.version>
        <javax.validation.version>2.0.1.Final</javax.validation.version>
        <saaj-impl.version>1.5.3</saaj-impl.version>

        <!-- Documentation Dependencies -->
        <springdoc-openapi.version>1.5.12</springdoc-openapi.version>

        <!-- Scheduled Job Dependencies -->
        <schedlock.version>4.30.0</schedlock.version>

        <!-- Test Dependencies -->
        <junit-jupiter-engine.version>5.7.1</junit-jupiter-engine.version>
        <h2.version>1.4.197</h2.version> <!-- Tests fail in version 1.4.200, upgrade reverted -->

        <!-- Other Dependencies -->
        <axis2.version>1.7.9</axis2.version>
        <commons-text.version>1.9</commons-text.version>

    </properties>

    <build>
        <plugins>
            <plugin>
                <groupId>org.apache.maven.plugins</groupId>
                <artifactId>maven-source-plugin</artifactId>
                <executions>
                    <execution>
                        <id>attach-sources</id>
                        <phase>verify</phase>
                        <goals>
                            <goal>jar-no-fork</goal>
                        </goals>
                    </execution>
                </executions>
            </plugin>
            <plugin>
                <groupId>org.apache.maven.plugins</groupId>
                <artifactId>maven-jar-plugin</artifactId>
                <version>${maven-jar-plugin.version}</version>
            </plugin>
            <plugin>
                <groupId>org.apache.maven.plugins</groupId>
                <artifactId>maven-war-plugin</artifactId>
                <version>${maven-war-plugin.version}</version>
            </plugin>
            <plugin>
                <groupId>org.apache.maven.plugins</groupId>
                <artifactId>maven-javadoc-plugin</artifactId>
                <version>${maven-javadoc-plugin.version}</version>
                <configuration>
                    <failOnError>false</failOnError>
                </configuration>
                <executions>
                    <execution>
                        <id>attach-javadocs</id>
                        <goals>
                            <goal>jar</goal>
                        </goals>
                        <configuration>
                            <additionalOptions>
                                <additionalOption>-Xdoclint:none</additionalOption>
                            </additionalOptions>
                        </configuration>
                    </execution>
                </executions>
            </plugin>
            <plugin>
                <groupId>org.apache.maven.plugins</groupId>
                <artifactId>maven-deploy-plugin</artifactId>
                <version>${maven-deploy-plugin.version}</version>
            </plugin>
        </plugins>
    </build>

    <profiles>
        <profile>
            <id>release-sign-artifacts</id>
            <activation>
                <property>
                    <name>performRelease</name>
                    <value>true</value>
                </property>
            </activation>
            <build>
                <plugins>
                    <plugin>
                        <groupId>org.kohsuke</groupId>
                        <artifactId>pgp-maven-plugin</artifactId>
                        <version>1.1</version>
                        <executions>
                            <execution>
                                <goals>
                                    <goal>sign</goal>
                                </goals>
                            </execution>
                        </executions>
                    </plugin>
                </plugins>
            </build>
        </profile>
    </profiles>

    <repositories>
        <repository>
            <id>ossrh-snapshots</id>
            <url>https://oss.sonatype.org/content/repositories/snapshots/</url>
            <releases>
                <enabled>false</enabled>
            </releases>
            <snapshots>
                <enabled>true</enabled>
            </snapshots>
        </repository>
    </repositories>

    <distributionManagement>
        <snapshotRepository>
            <id>ossrh-snapshots-distribution</id>
            <url>https://oss.sonatype.org/content/repositories/snapshots/</url>
        </snapshotRepository>
        <repository>
            <id>ossrh-staging-distribution</id>
            <url>https://oss.sonatype.org/service/local/staging/deploy/maven2/</url>
        </repository>
    </distributionManagement>

</project><|MERGE_RESOLUTION|>--- conflicted
+++ resolved
@@ -32,11 +32,7 @@
     <parent>
         <groupId>org.springframework.boot</groupId>
         <artifactId>spring-boot-starter-parent</artifactId>
-<<<<<<< HEAD
         <version>2.6.1</version>
-=======
-        <version>2.4.13</version>
->>>>>>> f5db9a9d
         <relativePath/> <!-- lookup parent from repository -->
     </parent>
 
@@ -117,7 +113,7 @@
         <schedlock.version>4.30.0</schedlock.version>
 
         <!-- Test Dependencies -->
-        <junit-jupiter-engine.version>5.7.1</junit-jupiter-engine.version>
+        <junit-jupiter-engine.version>5.7.2</junit-jupiter-engine.version>
         <h2.version>1.4.197</h2.version> <!-- Tests fail in version 1.4.200, upgrade reverted -->
 
         <!-- Other Dependencies -->
