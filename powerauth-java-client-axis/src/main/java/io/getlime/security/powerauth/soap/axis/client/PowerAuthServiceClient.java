/*
 * PowerAuth Server and related software components
 * Copyright (C) 2018 Wultra s.r.o.
 *
 * This program is free software: you can redistribute it and/or modify
 * it under the terms of the GNU Affero General Public License as published
 * by the Free Software Foundation, either version 3 of the License, or
 * (at your option) any later version.
 *
 * This program is distributed in the hope that it will be useful,
 * but WITHOUT ANY WARRANTY; without even the implied warranty of
 * MERCHANTABILITY or FITNESS FOR A PARTICULAR PURPOSE.  See the
 * GNU Affero General Public License for more details.
 *
 * You should have received a copy of the GNU Affero General Public License
 * along with this program.  If not, see <http://www.gnu.org/licenses/>.
 */

package io.getlime.security.powerauth.soap.axis.client;


import com.wultra.security.powerauth.client.v2.PowerAuthPortV2ServiceStub;
import com.wultra.security.powerauth.client.v3.PowerAuthPortV3ServiceStub;
import org.apache.axiom.om.OMAbstractFactory;
import org.apache.axiom.om.OMElement;
import org.apache.axiom.om.OMFactory;
import org.apache.axis2.AxisFault;
import org.apache.axis2.addressing.EndpointReference;

import javax.xml.namespace.QName;
import java.rmi.RemoteException;
import java.util.Arrays;
import java.util.Date;
import java.util.GregorianCalendar;
import java.util.List;

/**
 * Class implementing a PowerAuth SOAP service client based on provided WSDL
 * service description. This class uses Axis 2 under the hood.
 *
 * The SOAP interface is deprecated. Use the REST interface from module powerauth-rest-client-spring
 * using REST client class PowerAuthRestClient.
 *
 * @author Petr Dvorak, petr@wultra.com
 *
 */
@Deprecated
public class PowerAuthServiceClient {

    private PowerAuthPortV3ServiceStub clientStubV3;
    private PowerAuthPortV2ServiceStub clientStubV2;
    private boolean isAuthenticationEnabled;
    private final PowerAuthServiceClientV2 serviceClientV2;

    /**
     * Create a SOAP service client with the default URL:
     *
     * - http://localhost:8080/powerauth-java-server/soap
     *
     * @throws AxisFault When the Axis2 setup fails.
     */
    public PowerAuthServiceClient() throws AxisFault {
        this.clientStubV3 = new PowerAuthPortV3ServiceStub();
        this.clientStubV2 = new PowerAuthPortV2ServiceStub();
        serviceClientV2 = new PowerAuthServiceClientV2();
    }

    /**
     * Create a SOAP service client with the URI provided in parameter.
     * @param serviceUri SOAP service URI.
     * @throws AxisFault When the Axis2 setup fails.
     */
    public PowerAuthServiceClient(String serviceUri) throws AxisFault {
        this.clientStubV3 = new PowerAuthPortV3ServiceStub(serviceUri);
        this.clientStubV2 = new PowerAuthPortV2ServiceStub(serviceUri);
        serviceClientV2 = new PowerAuthServiceClientV2();
    }

    /**
     * Create a SOAP service client with the provided stub instances.
     * @param clientStubV3 Axis2 client stub for version 3.0.
     * @param clientStubV2 Axis2 client stub for version 2.0.
     */
    public PowerAuthServiceClient(PowerAuthPortV3ServiceStub clientStubV3, PowerAuthPortV2ServiceStub clientStubV2) {
        this.clientStubV3 = clientStubV3;
        this.clientStubV2 = clientStubV2;
        serviceClientV2 = new PowerAuthServiceClientV2();
    }

    /**
     * Set the Axis2 client stub.
     * @param clientStubV3 Client stub.
     */
    public void setClientStubV3(PowerAuthPortV3ServiceStub clientStubV3) {
        this.clientStubV3 = clientStubV3;
    }

    /**
     * Get the Axis2 client stub.
     * @return Client stub.
     */
    public PowerAuthPortV3ServiceStub getClientStubV3() {
        return clientStubV3;
    }


    /**
     * Set the Axis2 client stub.
     * @param clientStubV2 Client stub.
     */
    public void setClientStubV2(PowerAuthPortV2ServiceStub clientStubV2) {
        this.clientStubV2 = clientStubV2;
    }

    /**
     * Get the Axis2 client stub.
     * @return Client stub.
     */
    public PowerAuthPortV2ServiceStub getClientStubV2() {
        return clientStubV2;
    }
    /**
     * Set the SOAP service endpoint URI.
     * @param uri SOAP service URI.
     */
    public void setServiceUri(String uri) {
        clientStubV3._getServiceClient().getOptions().setTo(new EndpointReference(uri));
        clientStubV2._getServiceClient().getOptions().setTo(new EndpointReference(uri));
    }

    /**
     * Enable UsernameToken authentication of the SOAP client (WS-Security).
     * @param username Username.
     * @param password Password.
     */
    public void enableAuthentication(String username, String password) {

        if (isAuthenticationEnabled) {
            return;
        }

        isAuthenticationEnabled = true;

        OMFactory omFactory = OMAbstractFactory.getOMFactory();
        OMElement omSecurityElement = omFactory.createOMElement(new QName( "http://docs.oasis-open.org/wss/2004/01/oasis-200401-wss-wssecurity-secext-1.0.xsd", "Security", "wsse"), null);

        OMElement omUsernameToken = omFactory.createOMElement(new QName("", "UsernameToken", "wsse"), null);

        OMElement omUsername = omFactory.createOMElement(new QName("", "Username", "wsse"), null);
        omUsername.setText(username);

        OMElement omPassword = omFactory.createOMElement(new QName("", "Password", "wsse"), null);
        omPassword.addAttribute("Type","http://docs.oasis-open.org/wss/2004/01/oasis-200401-wss-username-token-profile-1.0#PasswordText",null );
        omPassword.setText(password);

        omUsernameToken.addChild(omUsername);
        omUsernameToken.addChild(omPassword);
        omSecurityElement.addChild(omUsernameToken);

        clientStubV3._getServiceClient().addHeader(omSecurityElement);
        clientStubV2._getServiceClient().addHeader(omSecurityElement);

    }

    /**
     * Convert date to GregorianCalendar
     * @param date Date to be converted.
     * @return A new instance of {@link GregorianCalendar}.
     */
    private GregorianCalendar calendarWithDate(Date date) {
        GregorianCalendar c = new GregorianCalendar();
        c.setTime(date);
        return c;
    }

    /**
     * Call the getSystemStatus method of the PowerAuth 3.0 Server SOAP interface.
     * @param request {@link com.wultra.security.powerauth.client.v3.PowerAuthPortV3ServiceStub.GetSystemStatusRequest} instance
     * @return {@link com.wultra.security.powerauth.client.v3.PowerAuthPortV3ServiceStub.GetSystemStatusResponse}
     * @throws RemoteException In case of a business logic error.
     */
    public PowerAuthPortV3ServiceStub.GetSystemStatusResponse getSystemStatus(PowerAuthPortV3ServiceStub.GetSystemStatusRequest request) throws RemoteException {
        return clientStubV3.getSystemStatus(request);
    }

    /**
     * Call the getSystemStatus method of the PowerAuth 3.0 Server SOAP interface.
     * @return {@link com.wultra.security.powerauth.client.v3.PowerAuthPortV3ServiceStub.GetSystemStatusResponse}
     * @throws RemoteException In case of a business logic error.
     */
    public PowerAuthPortV3ServiceStub.GetSystemStatusResponse getSystemStatus() throws RemoteException {
        PowerAuthPortV3ServiceStub.GetSystemStatusRequest request = new PowerAuthPortV3ServiceStub.GetSystemStatusRequest();
        return clientStubV3.getSystemStatus(request);
    }

    /**
     * Call the getErrorList method of the PowerAuth 3.0 Server SOAP interface.
     * @param request {@link com.wultra.security.powerauth.client.v3.PowerAuthPortV3ServiceStub.GetErrorCodeListRequest} instance
     * @return {@link com.wultra.security.powerauth.client.v3.PowerAuthPortV3ServiceStub.GetErrorCodeListResponse}
     */
    public PowerAuthPortV3ServiceStub.GetErrorCodeListResponse getErrorList(PowerAuthPortV3ServiceStub.GetErrorCodeListRequest request) throws RemoteException {
        return clientStubV3.getErrorCodeList(request);
    }

    /**
     * Call the getErrorList method of the PowerAuth 3.0 Server SOAP interface.
     * @param language ISO code for language.
     * @return {@link com.wultra.security.powerauth.client.v3.PowerAuthPortV3ServiceStub.GetErrorCodeListResponse}
     */
    public PowerAuthPortV3ServiceStub.GetErrorCodeListResponse getErrorList(String language) throws RemoteException {
        PowerAuthPortV3ServiceStub.GetErrorCodeListRequest request = new PowerAuthPortV3ServiceStub.GetErrorCodeListRequest();
        request.setLanguage(language);
        return clientStubV3.getErrorCodeList(request);
    }

    /**
     * Call the initActivation method of the PowerAuth 3.0 Server SOAP interface.
     * @param request {@link com.wultra.security.powerauth.client.v3.PowerAuthPortV3ServiceStub.InitActivationRequest} instance
     * @return {@link com.wultra.security.powerauth.client.v3.PowerAuthPortV3ServiceStub.InitActivationResponse}
     * @throws RemoteException In case of a business logic error.
     */
    public PowerAuthPortV3ServiceStub.InitActivationResponse initActivation(PowerAuthPortV3ServiceStub.InitActivationRequest request) throws RemoteException {
        return clientStubV3.initActivation(request);
    }

    /**
     * Call the initActivation method of the PowerAuth 3.0 Server SOAP interface.
     * @param userId User ID for which a new CREATED activation should be created.
     * @param applicationId Application ID for which a new CREATED activation should be created.
     * @return {@link com.wultra.security.powerauth.client.v3.PowerAuthPortV3ServiceStub.InitActivationResponse}
     * @throws RemoteException In case of a business logic error.
     */
    public PowerAuthPortV3ServiceStub.InitActivationResponse initActivation(String userId, Long applicationId) throws RemoteException {
        return this.initActivation(userId, applicationId, null, null, PowerAuthPortV3ServiceStub.ActivationOtpValidation.NONE, null);
    }

    /**
     * Call the initActivation method of the PowerAuth 3.0 Server SOAP interface.
     * @param userId User ID for which a new CREATED activation should be created.
     * @param applicationId Application ID for which a new CREATED activation should be created.
     * @param otpValidation Mode that determines in which stage of activation should be additional OTP validated.
     * @param otp Additional OTP value.
     * @return {@link com.wultra.security.powerauth.client.v3.PowerAuthPortV3ServiceStub.InitActivationResponse}
     * @throws RemoteException In case of a business logic error.
     */
    public PowerAuthPortV3ServiceStub.InitActivationResponse initActivation(String userId, Long applicationId,
                                                                            PowerAuthPortV3ServiceStub.ActivationOtpValidation otpValidation, String otp) throws RemoteException {
        return this.initActivation(userId, applicationId, null, null, otpValidation, otp);
    }

    /**
     * Call the initActivation method of the PowerAuth 3.0 Server SOAP interface.
     * @param userId User ID for which a new CREATED activation should be created.
     * @param applicationId Application ID for which a new CREATED activation should be created.
     * @param maxFailureCount How many failed attempts should be allowed for this activation.
     * @param timestampActivationExpire Timestamp until when the activation can be committed.
     * @return {@link com.wultra.security.powerauth.client.v3.PowerAuthPortV3ServiceStub.InitActivationResponse}
     * @throws RemoteException In case of a business logic error.
     */
    public PowerAuthPortV3ServiceStub.InitActivationResponse initActivation(String userId, Long applicationId, Long maxFailureCount, Date timestampActivationExpire) throws RemoteException {
        return this.initActivation(userId, applicationId, maxFailureCount, timestampActivationExpire, PowerAuthPortV3ServiceStub.ActivationOtpValidation.NONE, null);
    }

    /**
     * Call the initActivation method of the PowerAuth 3.0 Server SOAP interface.
     * @param userId User ID for which a new CREATED activation should be created.
     * @param applicationId Application ID for which a new CREATED activation should be created.
     * @param maxFailureCount How many failed attempts should be allowed for this activation.
     * @param timestampActivationExpire Timestamp until when the activation can be committed.
     * @param otpValidation Mode that determines in which stage of activation should be additional OTP validated.
     * @param otp Additional OTP value.
     * @return {@link com.wultra.security.powerauth.client.v3.PowerAuthPortV3ServiceStub.InitActivationResponse}
     * @throws RemoteException In case of a business logic error.
     */
    public PowerAuthPortV3ServiceStub.InitActivationResponse initActivation(String userId, Long applicationId, Long maxFailureCount, Date timestampActivationExpire,
                                                                            PowerAuthPortV3ServiceStub.ActivationOtpValidation otpValidation, String otp) throws RemoteException {
        PowerAuthPortV3ServiceStub.InitActivationRequest request = new PowerAuthPortV3ServiceStub.InitActivationRequest();
        request.setUserId(userId);
        request.setApplicationId(applicationId);
        request.setActivationOtpValidation(otpValidation);
        request.setActivationOtp(otp);
        if (maxFailureCount != null) {
            request.setMaxFailureCount(maxFailureCount);
        }
        if (timestampActivationExpire != null) {
            request.setTimestampActivationExpire(calendarWithDate(timestampActivationExpire));
        }
        return this.initActivation(request);
    }

    /**
     * Call the prepareActivation method of the PowerAuth 3.0 Server SOAP interface.
     * @param request {@link com.wultra.security.powerauth.client.v3.PowerAuthPortV3ServiceStub.PrepareActivationRequest} instance
     * @return {@link com.wultra.security.powerauth.client.v3.PowerAuthPortV3ServiceStub.PrepareActivationResponse}
     * @throws RemoteException In case of a business logic error.
     */
    public PowerAuthPortV3ServiceStub.PrepareActivationResponse prepareActivation(PowerAuthPortV3ServiceStub.PrepareActivationRequest request) throws RemoteException {
        return clientStubV3.prepareActivation(request);
    }

    /**
     * Call the prepareActivation method of the PowerAuth 3.0 Server SOAP interface.
     * @param activationCode Activation code.
     * @param applicationKey Application key.
     * @param ephemeralPublicKey Ephemeral public key for ECIES.
     * @param encryptedData Encrypted data for ECIES.
     * @param mac Mac of key and data for ECIES.
     * @param nonce Nonce for ECIES.
     * @return {@link com.wultra.security.powerauth.client.v3.PowerAuthPortV3ServiceStub.PrepareActivationResponse}
     * @throws RemoteException In case of a business logic error.
     */
    public PowerAuthPortV3ServiceStub.PrepareActivationResponse prepareActivation(String activationCode, String applicationKey, String ephemeralPublicKey, String encryptedData, String mac, String nonce) throws RemoteException {
        PowerAuthPortV3ServiceStub.PrepareActivationRequest request = new PowerAuthPortV3ServiceStub.PrepareActivationRequest();
        request.setActivationCode(activationCode);
        request.setApplicationKey(applicationKey);
        request.setEphemeralPublicKey(ephemeralPublicKey);
        request.setEncryptedData(encryptedData);
        request.setMac(mac);
        request.setNonce(nonce);
        return this.prepareActivation(request);
    }

    /**
     * Create a new activation directly, using the createActivation method of the PowerAuth 3.0 Server
     * SOAP interface.
     * @param request Create activation request.
     * @return Create activation response.
     * @throws RemoteException In case of a business logic error.
     */
    public PowerAuthPortV3ServiceStub.CreateActivationResponse createActivation(PowerAuthPortV3ServiceStub.CreateActivationRequest request) throws RemoteException {
        return clientStubV3.createActivation(request);
    }

    /**
     * Call the createActivation method of the PowerAuth 3.0 Server SOAP interface.
     * @param userId User ID.
     * @param timestampActivationExpire Expiration timestamp for activation (optional).
     * @param maxFailureCount Maximum failure count (optional).
     * @param applicationKey Application key.
     * @param ephemeralPublicKey Ephemeral public key for ECIES.
     * @param encryptedData Encrypted data for ECIES.
     * @param mac Mac of key and data for ECIES.
     * @param nonce Nonce for ECIES.
     * @return {@link com.wultra.security.powerauth.client.v3.PowerAuthPortV3ServiceStub.CreateActivationResponse}
     * @throws RemoteException In case of a business logic error.
     */
    public PowerAuthPortV3ServiceStub.CreateActivationResponse createActivation(String userId, Date timestampActivationExpire, Long maxFailureCount, String applicationKey, String ephemeralPublicKey, String encryptedData, String mac, String nonce) throws RemoteException {
        PowerAuthPortV3ServiceStub.CreateActivationRequest request = new PowerAuthPortV3ServiceStub.CreateActivationRequest();
        request.setUserId(userId);
        if (timestampActivationExpire != null) {
            request.setTimestampActivationExpire(calendarWithDate(timestampActivationExpire));
        }
        if (maxFailureCount != null) {
            request.setMaxFailureCount(maxFailureCount);
        }
        request.setApplicationKey(applicationKey);
        request.setEphemeralPublicKey(ephemeralPublicKey);
        request.setEncryptedData(encryptedData);
        request.setMac(mac);
        request.setNonce(nonce);
        return this.createActivation(request);
    }

    /**
     * Call the commitActivation method of the PowerAuth 3.0 Server SOAP interface.
     * @param request {@link com.wultra.security.powerauth.client.v3.PowerAuthPortV3ServiceStub.CommitActivationRequest} instance
     * @return {@link com.wultra.security.powerauth.client.v3.PowerAuthPortV3ServiceStub.CommitActivationResponse}
     * @throws RemoteException In case of a business logic error.
     */
    public PowerAuthPortV3ServiceStub.CommitActivationResponse commitActivation(PowerAuthPortV3ServiceStub.CommitActivationRequest request) throws RemoteException {
        return clientStubV3.commitActivation(request);
    }

    /**
     * Call the commitActivation method of the PowerAuth 3.0 Server SOAP interface.
     * @param activationId Activation ID for activation to be committed.
     * @param externalUserId User ID of user who committed the activation. Use null value if activation owner caused the change.
     * @return {@link com.wultra.security.powerauth.client.v3.PowerAuthPortV3ServiceStub.CommitActivationResponse}
     * @throws RemoteException In case of a business logic error.
     */
    public PowerAuthPortV3ServiceStub.CommitActivationResponse commitActivation(String activationId, String externalUserId) throws RemoteException {
        PowerAuthPortV3ServiceStub.CommitActivationRequest request = new PowerAuthPortV3ServiceStub.CommitActivationRequest();
        request.setActivationId(activationId);
        request.setExternalUserId(externalUserId);
        return this.commitActivation(request);
    }

    /**
     * Call the commitActivation method of the PowerAuth 3.0 Server SOAP interface.
     * @param activationId Activation ID for activation to be committed.
     * @param externalUserId User ID of user who committed the activation. Use null value if activation owner caused the change.
     * @param activationOtp Value of activation OTP. Specify the value only when activation OTP should be validated during activation commit.
     * @return {@link com.wultra.security.powerauth.client.v3.PowerAuthPortV3ServiceStub.CommitActivationResponse}
     * @throws RemoteException In case of a business logic error.
     */
    public PowerAuthPortV3ServiceStub.CommitActivationResponse commitActivation(String activationId, String externalUserId, String activationOtp) throws RemoteException {
        PowerAuthPortV3ServiceStub.CommitActivationRequest request = new PowerAuthPortV3ServiceStub.CommitActivationRequest();
        request.setActivationId(activationId);
        request.setExternalUserId(externalUserId);
        request.setActivationOtp(activationOtp);
        return this.commitActivation(request);
    }

    /**
     * Call the updateActivationOtp method of PowerAuth 3.1 Server SOAP interface.
     * @param activationId      Activation ID for activation to be updated.
     * @param externalUserId    User ID of user who updated the activation. Use null value if activation owner caused the change,
     *                          or if OTP value is automatically generated.
     * @param activationOtp Value of activation OTP
     * @return {@link com.wultra.security.powerauth.client.v3.PowerAuthPortV3ServiceStub.UpdateActivationOtpResponse}
     * @throws RemoteException In case of a business logic error.
     */
    public PowerAuthPortV3ServiceStub.UpdateActivationOtpResponse updateActivationOtp(String activationId, String externalUserId, String activationOtp) throws RemoteException {
        PowerAuthPortV3ServiceStub.UpdateActivationOtpRequest request = new PowerAuthPortV3ServiceStub.UpdateActivationOtpRequest();
        request.setActivationId(activationId);
        request.setExternalUserId(externalUserId);
        request.setActivationOtp(activationOtp);
        return this.updateActivationOtp(request);
    }

    /**
     * Call the updateActivationOtp method of PowerAuth 3.1 Server SOAP interface.
     * @param request {@link com.wultra.security.powerauth.client.v3.PowerAuthPortV3ServiceStub.UpdateActivationOtpRequest} instance
     * @return {@link com.wultra.security.powerauth.client.v3.PowerAuthPortV3ServiceStub.UpdateActivationOtpResponse}
     */
    public PowerAuthPortV3ServiceStub.UpdateActivationOtpResponse updateActivationOtp(PowerAuthPortV3ServiceStub.UpdateActivationOtpRequest request) throws RemoteException {
        return clientStubV3.updateActivationOtp(request);
    }

    /**
     * Call the getActivationStatus method of the PowerAuth 3.0 Server SOAP interface.
     * @param request {@link com.wultra.security.powerauth.client.v3.PowerAuthPortV3ServiceStub.GetActivationStatusRequest} instance
     * @return {@link com.wultra.security.powerauth.client.v3.PowerAuthPortV3ServiceStub.GetActivationStatusResponse}
     * @throws RemoteException In case of a business logic error.
     */
    public PowerAuthPortV3ServiceStub.GetActivationStatusResponse getActivationStatus(PowerAuthPortV3ServiceStub.GetActivationStatusRequest request) throws RemoteException {
        return clientStubV3.getActivationStatus(request);
    }

    /**
     * Call the getActivationStatus method of the PowerAuth 3.0 Server SOAP interface. This method should be used only
     * to acquire the activation status for other, than PowerAuth standard RESTful API purposes. If you're implementing
     * the PowerAuth standard RESTful API, then use {@link #getActivationStatusWithEncryptedStatusBlob(String, String)}
     * method instead.
     *
     * @param activationId Activation Id to lookup information for.
     * @return {@link com.wultra.security.powerauth.client.v3.PowerAuthPortV3ServiceStub.GetActivationStatusResponse}
     * @throws RemoteException In case of a business logic error.
     */
    public PowerAuthPortV3ServiceStub.GetActivationStatusResponse getActivationStatus(String activationId) throws RemoteException {
        PowerAuthPortV3ServiceStub.GetActivationStatusResponse response = this.getActivationStatusWithEncryptedStatusBlob(activationId, null);
        response.setEncryptedStatusBlob(null);
        return response;
    }

    /**
     * Call the getActivationStatus method of the PowerAuth 3.0 Server SOAP interface. The method should be used to
     * acquire the activation status for PowerAuth standard RESTful API implementation purposes. The returned object
     * contains an encrypted activation status blob.
     *
     * @param activationId Activation Id to lookup information for.
     * @param challenge Cryptographic challenge for activation status blob encryption.
     * @return {@link com.wultra.security.powerauth.client.v3.PowerAuthPortV3ServiceStub.GetActivationStatusResponse}
     * @throws RemoteException In case of a business logic error.
     */
    public PowerAuthPortV3ServiceStub.GetActivationStatusResponse getActivationStatusWithEncryptedStatusBlob(String activationId, String challenge) throws RemoteException {
        PowerAuthPortV3ServiceStub.GetActivationStatusRequest request = new PowerAuthPortV3ServiceStub.GetActivationStatusRequest();
        request.setActivationId(activationId);
        request.setChallenge(challenge);
        return this.getActivationStatus(request);
    }

    /**
     * Call the getActivationListForUser method of the PowerAuth 3.0 Server SOAP interface.
     * @param request {@link com.wultra.security.powerauth.client.v3.PowerAuthPortV3ServiceStub.GetActivationListForUserRequest} instance
     * @return {@link com.wultra.security.powerauth.client.v3.PowerAuthPortV3ServiceStub.GetActivationListForUserResponse}
     * @throws RemoteException In case of a business logic error.
     */
    public PowerAuthPortV3ServiceStub.GetActivationListForUserResponse getActivationListForUser(PowerAuthPortV3ServiceStub.GetActivationListForUserRequest request) throws RemoteException {
        return clientStubV3.getActivationListForUser(request);
    }

    /**
     * Call the getActivationListForUser method of the PowerAuth 3.0 Server SOAP interface.
     * @param userId User ID to fetch the activations for.
     * @return List of activation instances for given user.
     * @throws RemoteException In case of a business logic error.
     */
    public List<PowerAuthPortV3ServiceStub.Activations_type0> getActivationListForUser(String userId) throws RemoteException {
        PowerAuthPortV3ServiceStub.GetActivationListForUserRequest request = new PowerAuthPortV3ServiceStub.GetActivationListForUserRequest();
        request.setUserId(userId);
        return Arrays.asList(this.getActivationListForUser(request).getActivations());
    }

    /**
     * Call the lookupActivations method of the PowerAuth 3.0 Server SOAP interface.
     * @param request {@link com.wultra.security.powerauth.client.v3.PowerAuthPortV3ServiceStub.LookupActivationsRequest} instance
     * @return {@link com.wultra.security.powerauth.client.v3.PowerAuthPortV3ServiceStub.LookupActivationsResponse}
     * @throws RemoteException In case of a business logic error.
     */
    public PowerAuthPortV3ServiceStub.LookupActivationsResponse lookupActivations(PowerAuthPortV3ServiceStub.LookupActivationsRequest request) throws RemoteException {
        return clientStubV3.lookupActivations(request);
    }

    /**
     * Call the getActivationListForUser method of the PowerAuth 3.0 Server SOAP interface.
     * @param userIds User IDs to be used in the activations query.
     * @param applicationIds Application IDs to be used in the activations query (optional).
     * @param timestampLastUsedBefore Last used timestamp to be used in the activations query, return all records where timestampLastUsed &lt; timestampLastUsedBefore (optional).
     * @param timestampLastUsedAfter Last used timestamp to be used in the activations query, return all records where timestampLastUsed &gt;= timestampLastUsedAfter (optional).
     * @param activationStatus Activation status to be used in the activations query (optional).
     * @param activationFlags Activation flags (optional).
     * @return List of activation instances satisfying given query parameters.
     * @throws RemoteException In case of a business logic error.
     */
    public List<PowerAuthPortV3ServiceStub.Activations_type1> lookupActivations(List<String> userIds, List<Long> applicationIds, Date timestampLastUsedBefore, Date timestampLastUsedAfter, PowerAuthPortV3ServiceStub.ActivationStatus activationStatus, List<String> activationFlags) throws RemoteException {
        PowerAuthPortV3ServiceStub.LookupActivationsRequest request = new PowerAuthPortV3ServiceStub.LookupActivationsRequest();
        request.setUserIds(userIds.toArray(new String[0]));
        if (applicationIds != null) {
            request.setApplicationIds(applicationIds.stream().mapToLong(l -> l).toArray());
        }
        if (timestampLastUsedBefore != null) {
            request.setTimestampLastUsedBefore(calendarWithDate(timestampLastUsedBefore));
        }
        if (timestampLastUsedAfter != null) {
            request.setTimestampLastUsedAfter(calendarWithDate(timestampLastUsedAfter));
        }
        if (activationStatus != null) {
            request.setActivationStatus(activationStatus);
        }
        if (activationFlags != null) {
            request.setActivationFlags(activationFlags.toArray(new String[0]));
        }
        return Arrays.asList(this.lookupActivations(request).getActivations());
    }

    /**
     * Call the updateStatusForActivations method of the PowerAuth 3.0 Server SOAP interface.
     * @param request {@link com.wultra.security.powerauth.client.v3.PowerAuthPortV3ServiceStub.UpdateStatusForActivationsRequest} instance
     * @return {@link com.wultra.security.powerauth.client.v3.PowerAuthPortV3ServiceStub.UpdateStatusForActivationsResponse}
     * @throws RemoteException In case of a business logic error.
     */
    public PowerAuthPortV3ServiceStub.UpdateStatusForActivationsResponse updateStatusForActivations(PowerAuthPortV3ServiceStub.UpdateStatusForActivationsRequest request) throws RemoteException {
        return clientStubV3.updateStatusForActivations(request);
    }

    /**
     * Call the updateStatusForActivations method of the PowerAuth 3.0 Server SOAP interface.
     * @param activationIds Identifiers of activations whose status should be updated.
     * @param activationStatus Activation status to be used.
     * @return Response indicating whether activation status update succeeded.
     * @throws RemoteException In case of a business logic error.
     */
    public PowerAuthPortV3ServiceStub.UpdateStatusForActivationsResponse updateStatusForActivations(List<String> activationIds, PowerAuthPortV3ServiceStub.ActivationStatus activationStatus) throws RemoteException {
        PowerAuthPortV3ServiceStub.UpdateStatusForActivationsRequest request = new PowerAuthPortV3ServiceStub.UpdateStatusForActivationsRequest();
        request.setActivationIds(activationIds.toArray(new String[0]));
        if (activationStatus != null) {
            request.setActivationStatus(activationStatus);
        }
        return updateStatusForActivations(request);
    }

    /**
     * Call the removeActivation method of the PowerAuth 3.0 Server SOAP interface.
     * @param request {@link com.wultra.security.powerauth.client.v3.PowerAuthPortV3ServiceStub.RemoveActivationRequest} instance.
     * @return {@link com.wultra.security.powerauth.client.v3.PowerAuthPortV3ServiceStub.RemoveActivationResponse}
     * @throws RemoteException In case of a business logic error.
     */
    public PowerAuthPortV3ServiceStub.RemoveActivationResponse removeActivation(PowerAuthPortV3ServiceStub.RemoveActivationRequest request) throws RemoteException {
        return clientStubV3.removeActivation(request);
    }

    /**
     * Call the removeActivation method of the PowerAuth 3.0 Server SOAP interface.
     * @param activationId Activation ID of activation to be removed.
     * @param externalUserId User ID of user who removed the activation. Use null value if activation owner caused the change.
     * @return {@link com.wultra.security.powerauth.client.v3.PowerAuthPortV3ServiceStub.RemoveActivationResponse}
     * @throws RemoteException In case of a business logic error.
     */
    public PowerAuthPortV3ServiceStub.RemoveActivationResponse removeActivation(String activationId, String externalUserId) throws RemoteException {
        return this.removeActivation(activationId, externalUserId, false);
    }

    /**
     * Call the removeActivation method of the PowerAuth 3.0 Server SOAP interface.
     * @param activationId Activation ID of activation to be removed.
     * @param externalUserId User ID of user who removed the activation. Use null value if activation owner caused the change.
     * @param revokeRecoveryCodes Indicates if the recovery codes associated with this activation should be also revoked.
     * @return {@link com.wultra.security.powerauth.client.v3.PowerAuthPortV3ServiceStub.RemoveActivationResponse}
     * @throws RemoteException In case of a business logic error.
     */
    public PowerAuthPortV3ServiceStub.RemoveActivationResponse removeActivation(String activationId, String externalUserId, Boolean revokeRecoveryCodes) throws RemoteException {
        PowerAuthPortV3ServiceStub.RemoveActivationRequest request = new PowerAuthPortV3ServiceStub.RemoveActivationRequest();
        request.setActivationId(activationId);
        request.setExternalUserId(externalUserId);
        request.setRevokeRecoveryCodes(revokeRecoveryCodes);
        return this.removeActivation(request);
    }

    /**
     * Call the blockActivation method of the PowerAuth 3.0 Server SOAP interface.
     * @param request {@link com.wultra.security.powerauth.client.v3.PowerAuthPortV3ServiceStub.BlockActivationRequest} instance.
     * @return {@link com.wultra.security.powerauth.client.v3.PowerAuthPortV3ServiceStub.BlockActivationResponse}
     * @throws RemoteException In case of a business logic error.
     */
    public PowerAuthPortV3ServiceStub.BlockActivationResponse blockActivation(PowerAuthPortV3ServiceStub.BlockActivationRequest request) throws RemoteException {
        return clientStubV3.blockActivation(request);
    }

    /**
     * Call the blockActivation method of the PowerAuth 3.0 Server SOAP interface.
     * @param activationId Activation ID of activation to be blocked.
     * @param reason Reason why activation is being blocked.
     * @param externalUserId User ID of user who blocked the activation. Use null value if activation owner caused the change.
     * @return {@link com.wultra.security.powerauth.client.v3.PowerAuthPortV3ServiceStub.BlockActivationResponse}
     * @throws RemoteException In case of a business logic error.
     */
    public PowerAuthPortV3ServiceStub.BlockActivationResponse blockActivation(String activationId, String reason, String externalUserId) throws RemoteException {
        PowerAuthPortV3ServiceStub.BlockActivationRequest request = new PowerAuthPortV3ServiceStub.BlockActivationRequest();
        request.setActivationId(activationId);
        request.setReason(reason);
        request.setExternalUserId(externalUserId);
        return this.blockActivation(request);
    }

    /**
     * Call the unblockActivation method of the PowerAuth 3.0 Server SOAP interface.
     * @param request {@link com.wultra.security.powerauth.client.v3.PowerAuthPortV3ServiceStub.UnblockActivationRequest} instance.
     * @return {@link com.wultra.security.powerauth.client.v3.PowerAuthPortV3ServiceStub.UnblockActivationResponse}
     * @throws RemoteException In case of a business logic error.
     */
    public PowerAuthPortV3ServiceStub.UnblockActivationResponse unblockActivation(PowerAuthPortV3ServiceStub.UnblockActivationRequest request) throws RemoteException {
        return clientStubV3.unblockActivation(request);
    }

    /**
     * Call the unblockActivation method of the PowerAuth 3.0 Server SOAP interface.
     * @param activationId Activation ID of activation to be unblocked.
     * @param externalUserId User ID of user who blocked the activation. Use null value if activation owner caused the change.
     * @return {@link com.wultra.security.powerauth.client.v3.PowerAuthPortV3ServiceStub.UnblockActivationResponse}
     * @throws RemoteException In case of a business logic error.
     */
    public PowerAuthPortV3ServiceStub.UnblockActivationResponse unblockActivation(String activationId, String externalUserId) throws RemoteException {
        PowerAuthPortV3ServiceStub.UnblockActivationRequest request = new PowerAuthPortV3ServiceStub.UnblockActivationRequest();
        request.setActivationId(activationId);
        request.setExternalUserId(externalUserId);
        return this.unblockActivation(request);
    }

    /**
     * Call the vaultUnlock method of the PowerAuth 3.0 Server SOAP interface.
     * @param request {@link com.wultra.security.powerauth.client.v3.PowerAuthPortV3ServiceStub.VaultUnlockRequest} instance
     * @return {@link com.wultra.security.powerauth.client.v3.PowerAuthPortV3ServiceStub.VaultUnlockResponse}
     * @throws RemoteException In case of a business logic error.
     */
    public PowerAuthPortV3ServiceStub.VaultUnlockResponse unlockVault(PowerAuthPortV3ServiceStub.VaultUnlockRequest request) throws RemoteException {
        return clientStubV3.vaultUnlock(request);
    }

    /**
     * Call the vaultUnlock method of the PowerAuth 3.0 Server SOAP interface.
     * @param activationId Activation Id of an activation to be used for authentication.
     * @param applicationKey Application Key of an application related to the activation.
     * @param signedData Data to be signed encoded in format as specified by PowerAuth data normalization.
     * @param signature Vault opening request signature.
     * @param signatureType Vault opening request signature type.
     * @param signatureVersion Signature version.
     * @param ephemeralPublicKey Ephemeral public key for ECIES.
     * @param encryptedData Encrypted data for ECIES.
     * @param mac MAC of key and data for ECIES.
     * @param nonce Nonce for ECIES.
     * @return {@link com.wultra.security.powerauth.client.v3.PowerAuthPortV3ServiceStub.VaultUnlockResponse}
     * @throws RemoteException In case of a business logic error.
     */
    public PowerAuthPortV3ServiceStub.VaultUnlockResponse unlockVault(String activationId, String applicationKey, String signature,
                                                                      PowerAuthPortV3ServiceStub.SignatureType signatureType, String signatureVersion,
                                                                      String signedData, String ephemeralPublicKey, String encryptedData, String mac, String nonce) throws RemoteException {
        PowerAuthPortV3ServiceStub.VaultUnlockRequest request = new PowerAuthPortV3ServiceStub.VaultUnlockRequest();
        request.setActivationId(activationId);
        request.setApplicationKey(applicationKey);
        request.setSignedData(signedData);
        request.setSignature(signature);
        request.setSignatureType(signatureType);
        request.setSignatureVersion(signatureVersion);
        request.setEphemeralPublicKey(ephemeralPublicKey);
        request.setEncryptedData(encryptedData);
        request.setMac(mac);
        request.setNonce(nonce);
        return unlockVault(request);
    }

    /**
     * Call the createPersonalizedOfflineSignaturePayload method of the PowerAuth 3.0 Server SOAP interface.
     * @param activationId Activation ID.
     * @param data Data for offline signature.
     * @return {@link com.wultra.security.powerauth.client.v3.PowerAuthPortV3ServiceStub.CreatePersonalizedOfflineSignaturePayloadResponse}
     * @throws RemoteException In case of a business logic error.
     */
    public PowerAuthPortV3ServiceStub.CreatePersonalizedOfflineSignaturePayloadResponse createPersonalizedOfflineSignaturePayload(String activationId, String data) throws RemoteException {
        PowerAuthPortV3ServiceStub.CreatePersonalizedOfflineSignaturePayloadRequest request = new PowerAuthPortV3ServiceStub.CreatePersonalizedOfflineSignaturePayloadRequest();
        request.setActivationId(activationId);
        request.setData(data);
        return createPersonalizedOfflineSignaturePayload(request);
    }

    /**
     * Call the createPersonalizedOfflineSignaturePayload method of the PowerAuth 3.0 Server SOAP interface.
     * @param request {@link com.wultra.security.powerauth.client.v3.PowerAuthPortV3ServiceStub.CreatePersonalizedOfflineSignaturePayloadRequest} instance.
     * @return {@link com.wultra.security.powerauth.client.v3.PowerAuthPortV3ServiceStub.CreatePersonalizedOfflineSignaturePayloadResponse}
     * @throws RemoteException In case of a business logic error.
     */
    public PowerAuthPortV3ServiceStub.CreatePersonalizedOfflineSignaturePayloadResponse createPersonalizedOfflineSignaturePayload(PowerAuthPortV3ServiceStub.CreatePersonalizedOfflineSignaturePayloadRequest request) throws RemoteException {
        return clientStubV3.createPersonalizedOfflineSignaturePayload(request);
    }

    /**
     * Call the createNonPersonalizedOfflineSignaturePayload method of the PowerAuth 3.0 Server SOAP interface.
     * @param applicationId Application ID.
     * @param data Data for offline signature.
     * @return {@link com.wultra.security.powerauth.client.v3.PowerAuthPortV3ServiceStub.CreateNonPersonalizedOfflineSignaturePayloadResponse}
     * @throws RemoteException In case of a business logic error.
     */
    public PowerAuthPortV3ServiceStub.CreateNonPersonalizedOfflineSignaturePayloadResponse createNonPersonalizedOfflineSignaturePayload(long applicationId, String data) throws RemoteException {
        PowerAuthPortV3ServiceStub.CreateNonPersonalizedOfflineSignaturePayloadRequest request = new PowerAuthPortV3ServiceStub.CreateNonPersonalizedOfflineSignaturePayloadRequest();
        request.setApplicationId(applicationId);
        request.setData(data);
        return createNonPersonalizedOfflineSignaturePayload(request);
    }

    /**
     * Call the createNonPersonalizedOfflineSignaturePayload method of the PowerAuth 3.0 Server SOAP interface.
     * @param request {@link com.wultra.security.powerauth.client.v3.PowerAuthPortV3ServiceStub.CreateNonPersonalizedOfflineSignaturePayloadRequest} instance.
     * @return {@link com.wultra.security.powerauth.client.v3.PowerAuthPortV3ServiceStub.CreateNonPersonalizedOfflineSignaturePayloadResponse}
     * @throws RemoteException In case of a business logic error.
     */
    public PowerAuthPortV3ServiceStub.CreateNonPersonalizedOfflineSignaturePayloadResponse createNonPersonalizedOfflineSignaturePayload(PowerAuthPortV3ServiceStub.CreateNonPersonalizedOfflineSignaturePayloadRequest request) throws RemoteException {
        return clientStubV3.createNonPersonalizedOfflineSignaturePayload(request);
    }

    /**
     * Verify offline signature by calling verifyOfflineSignature method of the PowerAuth 3.0 Server SOAP interface.
     * @param activationId Activation ID.
     * @param data Data for signature.
     * @param signature Signature value.
     * @param allowBiometry Whether POSSESSION_BIOMETRY signature type is allowed during offline signature verification.
     * @return Offline signature verification response.
     * @throws RemoteException In case of a business logic error.
     */
    public PowerAuthPortV3ServiceStub.VerifyOfflineSignatureResponse verifyOfflineSignature(String activationId, String data, String signature, boolean allowBiometry) throws RemoteException {
        PowerAuthPortV3ServiceStub.VerifyOfflineSignatureRequest request = new PowerAuthPortV3ServiceStub.VerifyOfflineSignatureRequest();
        request.setActivationId(activationId);
        request.setData(data);
        request.setSignature(signature);
        request.setAllowBiometry(allowBiometry);
        return verifyOfflineSignature(request);
    }

    /**
     * Verify offline signature by calling verifyOfflineSignature method of the PowerAuth 3.0 Server SOAP interface.
     * @param request {@link com.wultra.security.powerauth.client.v3.PowerAuthPortV3ServiceStub.VerifyOfflineSignatureRequest} instance.
     * @return {@link com.wultra.security.powerauth.client.v3.PowerAuthPortV3ServiceStub.VerifyOfflineSignatureResponse}
     * @throws RemoteException In case of a business logic error.
     */
    public PowerAuthPortV3ServiceStub.VerifyOfflineSignatureResponse verifyOfflineSignature(PowerAuthPortV3ServiceStub.VerifyOfflineSignatureRequest request) throws RemoteException {
        return clientStubV3.verifyOfflineSignature(request);
    }

    /**
     * Call the verifySignature method of the PowerAuth 3.0 Server SOAP interface.
     * @param request {@link com.wultra.security.powerauth.client.v3.PowerAuthPortV3ServiceStub.VerifySignatureRequest} instance.
     * @return {@link com.wultra.security.powerauth.client.v3.PowerAuthPortV3ServiceStub.VerifySignatureResponse}
     * @throws RemoteException In case of a business logic error.
     */
    public PowerAuthPortV3ServiceStub.VerifySignatureResponse verifySignature(PowerAuthPortV3ServiceStub.VerifySignatureRequest request) throws RemoteException {
        return clientStubV3.verifySignature(request);
    }

    /**
     * Call the verifySignature method of the PowerAuth 3.0 Server SOAP interface.
     * @param activationId Activation ID of activation to be used for authentication.
     * @param applicationKey Application Key of an application related to the activation.
     * @param data Data to be signed encoded in format as specified by PowerAuth 3.0 data normalization.
     * @param signature Request signature.
     * @param signatureType Request signature type.
     * @param signatureVersion Signature version.
     * @return Verify signature and return SOAP response with the verification results.
     * @throws RemoteException In case of a business logic error.
     */
    public PowerAuthPortV3ServiceStub.VerifySignatureResponse verifySignature(String activationId, String applicationKey, String data, String signature, PowerAuthPortV3ServiceStub.SignatureType signatureType, String signatureVersion) throws RemoteException {
        PowerAuthPortV3ServiceStub.VerifySignatureRequest request = new PowerAuthPortV3ServiceStub.VerifySignatureRequest();
        request.setActivationId(activationId);
        request.setApplicationKey(applicationKey);
        request.setData(data);
        request.setSignature(signature);
        request.setSignatureType(signatureType);
        request.setSignatureVersion(signatureVersion);
        return this.verifySignature(request);
    }

    /**
     * Call the verifyECDSASignature method of the PowerAuth 3.0 Server SOAP interface.
     * @param request {@link com.wultra.security.powerauth.client.v3.PowerAuthPortV3ServiceStub.VerifyECDSASignatureRequest} instance.
     * @return {@link com.wultra.security.powerauth.client.v3.PowerAuthPortV3ServiceStub.VerifyECDSASignatureResponse}
     * @throws RemoteException In case of a business logic error.
     */
    public PowerAuthPortV3ServiceStub.VerifyECDSASignatureResponse verifyECDSASignature(PowerAuthPortV3ServiceStub.VerifyECDSASignatureRequest request) throws RemoteException {
        return clientStubV3.verifyECDSASignature(request);
    }

    /**
     * Call the verifyECDSASignature method of the PowerAuth 3.0 Server SOAP interface.
     * @param activationId Activation ID of activation to be used for authentication.
     * @param data Data that were signed by ECDSA algorithm.
     * @param signature Request signature.
     * @return Verify ECDSA signature and return SOAP response with the verification results.
     * @throws RemoteException In case of a business logic error.
     */
    public PowerAuthPortV3ServiceStub.VerifyECDSASignatureResponse verifyECDSASignature(String activationId, String data, String signature) throws RemoteException {
        PowerAuthPortV3ServiceStub.VerifyECDSASignatureRequest request = new PowerAuthPortV3ServiceStub.VerifyECDSASignatureRequest();
        request.setActivationId(activationId);
        request.setData(data);
        request.setSignature(signature);
        return this.verifyECDSASignature(request);
    }

    /**
     * Call the getSignatureAuditLog method of the PowerAuth 3.0 Server SOAP interface.
     * @param request {@link com.wultra.security.powerauth.client.v3.PowerAuthPortV3ServiceStub.SignatureAuditRequest} instance.
     * @return {@link com.wultra.security.powerauth.client.v3.PowerAuthPortV3ServiceStub.SignatureAuditResponse}
     * @throws RemoteException In case of a business logic error.
     */
    public PowerAuthPortV3ServiceStub.SignatureAuditResponse getSignatureAuditLog(PowerAuthPortV3ServiceStub.SignatureAuditRequest request) throws RemoteException {
        return clientStubV3.signatureAudit(request);
    }

    /**
     * Call the verifySignature method of the PowerAuth 3.0 Server SOAP interface and get
     * signature audit log for all application of a given user.
     * @param userId User ID to query the audit log against.
     * @param startingDate Limit the results to given starting date (= "newer than")
     * @param endingDate Limit the results to given ending date (= "older than")
     * @return List of signature audit items {@link com.wultra.security.powerauth.client.v3.PowerAuthPortV3ServiceStub.Items_type1}
     * @throws RemoteException In case of a business logic error.
     */
    public List<PowerAuthPortV3ServiceStub.Items_type1> getSignatureAuditLog(String userId, Date startingDate, Date endingDate) throws RemoteException {
        PowerAuthPortV3ServiceStub.SignatureAuditRequest request = new PowerAuthPortV3ServiceStub.SignatureAuditRequest();
        request.setUserId(userId);
        request.setTimestampFrom(calendarWithDate(startingDate));
        request.setTimestampTo(calendarWithDate(endingDate));
        return Arrays.asList(this.getSignatureAuditLog(request).getItems());
    }

    /**
     * Call the verifySignature method of the PowerAuth 3.0 Server SOAP interface and get
     * signature audit log for a single application.
     * @param userId User ID to query the audit log against.
     * @param applicationId Application ID to query the audit log against.
     * @param startingDate Limit the results to given starting date (= "newer than")
     * @param endingDate Limit the results to given ending date (= "older than")
     * @return List of signature audit items {@link com.wultra.security.powerauth.client.v3.PowerAuthPortV3ServiceStub.Items_type1}
     * @throws RemoteException In case of a business logic error.
     */
    public List<PowerAuthPortV3ServiceStub.Items_type1> getSignatureAuditLog(String userId, Long applicationId, Date startingDate, Date endingDate) throws RemoteException {
        PowerAuthPortV3ServiceStub.SignatureAuditRequest request = new PowerAuthPortV3ServiceStub.SignatureAuditRequest();
        request.setUserId(userId);
        request.setApplicationId(applicationId);
        request.setTimestampFrom(calendarWithDate(startingDate));
        request.setTimestampTo(calendarWithDate(endingDate));
        return Arrays.asList(this.getSignatureAuditLog(request).getItems());
    }

    /**
     * Get the list of all applications that are registered in PowerAuth 3.0 Server.
     * @param request {@link com.wultra.security.powerauth.client.v3.PowerAuthPortV3ServiceStub.GetApplicationListRequest} instance.
     * @return {@link com.wultra.security.powerauth.client.v3.PowerAuthPortV3ServiceStub.GetApplicationListResponse}
     * @throws RemoteException In case of a business logic error.
     */
    public PowerAuthPortV3ServiceStub.GetApplicationListResponse getApplicationList(PowerAuthPortV3ServiceStub.GetApplicationListRequest request) throws RemoteException {
        return clientStubV3.getApplicationList(request);
    }

    /**
     * Get the list of all applications that are registered in PowerAuth 3.0 Server.
     * @return List of applications.
     * @throws RemoteException In case of a business logic error.
     */
    public List<PowerAuthPortV3ServiceStub.Applications_type0> getApplicationList() throws RemoteException {
        PowerAuthPortV3ServiceStub.GetApplicationListRequest request = new PowerAuthPortV3ServiceStub.GetApplicationListRequest();
        return Arrays.asList(this.getApplicationList(request).getApplications());
    }

    /**
     * Return the detail of given application, including all application versions.
     * @param request {@link com.wultra.security.powerauth.client.v3.PowerAuthPortV3ServiceStub.GetApplicationDetailRequest} instance.
     * @return {@link com.wultra.security.powerauth.client.v3.PowerAuthPortV3ServiceStub.GetApplicationDetailResponse}
     * @throws RemoteException In case of a business logic error.
     */
    public PowerAuthPortV3ServiceStub.GetApplicationDetailResponse getApplicationDetail(PowerAuthPortV3ServiceStub.GetApplicationDetailRequest request) throws RemoteException {
        return clientStubV3.getApplicationDetail(request);
    }

    /**
     * Get the detail of an application with given ID, including the version list.
     * @param applicationId ID of an application to fetch.
     * @return Application with given ID, including the version list.
     * @throws RemoteException In case of a business logic error.
     */
    public PowerAuthPortV3ServiceStub.GetApplicationDetailResponse getApplicationDetail(Long applicationId) throws RemoteException {
        PowerAuthPortV3ServiceStub.GetApplicationDetailRequest request = new PowerAuthPortV3ServiceStub.GetApplicationDetailRequest();
        request.setApplicationId(applicationId);
        return this.getApplicationDetail(request);
    }

    /**
     * Get the detail of an application with given name, including the version list.
     * @param applicationName name of an application to fetch.
     * @return Application with given name, including the version list.
     * @throws RemoteException In case of a business logic error.
     */
    public PowerAuthPortV3ServiceStub.GetApplicationDetailResponse getApplicationDetail(String applicationName) throws RemoteException {
        PowerAuthPortV3ServiceStub.GetApplicationDetailRequest request = new PowerAuthPortV3ServiceStub.GetApplicationDetailRequest();
        request.setApplicationName(applicationName);
        return this.getApplicationDetail(request);
    }

    /**
     * Lookup application by application key.
     * @param request {@link com.wultra.security.powerauth.client.v3.PowerAuthPortV3ServiceStub.LookupApplicationByAppKeyRequest} instance.
     * @return {@link com.wultra.security.powerauth.client.v3.PowerAuthPortV3ServiceStub.LookupApplicationByAppKeyResponse}
     * @throws RemoteException In case of a business logic error.
     */
    public PowerAuthPortV3ServiceStub.LookupApplicationByAppKeyResponse lookupApplicationByAppKey(PowerAuthPortV3ServiceStub.LookupApplicationByAppKeyRequest request) throws RemoteException {
        return clientStubV3.lookupApplicationByAppKey(request);
    }

    /**
     * Lookup application by application key.
     * @param applicationKey Application key.
     * @return Response with application ID.
     * @throws RemoteException In case of a business logic error.
     */
    public PowerAuthPortV3ServiceStub.LookupApplicationByAppKeyResponse lookupApplicationByAppKey(String applicationKey) throws RemoteException {
        PowerAuthPortV3ServiceStub.LookupApplicationByAppKeyRequest request = new PowerAuthPortV3ServiceStub.LookupApplicationByAppKeyRequest();
        request.setApplicationKey(applicationKey);
        return this.lookupApplicationByAppKey(request);
    }

    /**
     * Create a new application with given name.
     * @param request {@link com.wultra.security.powerauth.client.v3.PowerAuthPortV3ServiceStub.CreateApplicationRequest} instance.
     * @return {@link com.wultra.security.powerauth.client.v3.PowerAuthPortV3ServiceStub.CreateApplicationResponse}
     * @throws RemoteException In case of a business logic error.
     */
    public PowerAuthPortV3ServiceStub.CreateApplicationResponse createApplication(PowerAuthPortV3ServiceStub.CreateApplicationRequest request) throws RemoteException {
        return clientStubV3.createApplication(request);
    }

    /**
     * Create a new application with given name.
     * @param name Name of the new application.
     * @return Application with a given name.
     * @throws RemoteException In case of a business logic error.
     */
    public PowerAuthPortV3ServiceStub.CreateApplicationResponse createApplication(String name) throws RemoteException {
        PowerAuthPortV3ServiceStub.CreateApplicationRequest request = new PowerAuthPortV3ServiceStub.CreateApplicationRequest();
        request.setApplicationName(name);
        return this.createApplication(request);
    }

    /**
     * Create a version with a given name for an application with given ID.
     * @param request {@link com.wultra.security.powerauth.client.v3.PowerAuthPortV3ServiceStub.CreateApplicationVersionRequest} instance.
     * @return {@link com.wultra.security.powerauth.client.v3.PowerAuthPortV3ServiceStub.CreateApplicationVersionResponse}
     * @throws RemoteException In case of a business logic error.
     */
    public PowerAuthPortV3ServiceStub.CreateApplicationVersionResponse createApplicationVersion(PowerAuthPortV3ServiceStub.CreateApplicationVersionRequest request) throws RemoteException {
        return clientStubV3.createApplicationVersion(request);
    }

    /**
     * Create a version with a given name for an application with given ID.
     * @param applicationId ID of an application to create a version for.
     * @param versionName Name of the version. The value should follow some well received conventions (such as "1.0.3", for example).
     * @return A new version with a given name and application key / secret.
     * @throws RemoteException In case of a business logic error.
     */
    public PowerAuthPortV3ServiceStub.CreateApplicationVersionResponse createApplicationVersion(Long applicationId, String versionName) throws RemoteException {
        PowerAuthPortV3ServiceStub.CreateApplicationVersionRequest request = new PowerAuthPortV3ServiceStub.CreateApplicationVersionRequest();
        request.setApplicationId(applicationId);
        request.setApplicationVersionName(versionName);
        return this.createApplicationVersion(request);
    }

    /**
     * Cancel the support for a given application version.
     * @param request {@link com.wultra.security.powerauth.client.v3.PowerAuthPortV3ServiceStub.UnsupportApplicationVersionRequest} instance.
     * @return {@link com.wultra.security.powerauth.client.v3.PowerAuthPortV3ServiceStub.UnsupportApplicationVersionResponse}
     * @throws RemoteException In case of a business logic error.
     */
    public PowerAuthPortV3ServiceStub.UnsupportApplicationVersionResponse unsupportApplicationVersion(PowerAuthPortV3ServiceStub.UnsupportApplicationVersionRequest request) throws RemoteException {
        return clientStubV3.unsupportApplicationVersion(request);
    }

    /**
     * Cancel the support for a given application version.
     * @param versionId Version to be unsupported.
     * @return Information about success / failure.
     * @throws RemoteException In case of a business logic error.
     */
    public PowerAuthPortV3ServiceStub.UnsupportApplicationVersionResponse unsupportApplicationVersion(Long versionId) throws RemoteException {
        PowerAuthPortV3ServiceStub.UnsupportApplicationVersionRequest request = new PowerAuthPortV3ServiceStub.UnsupportApplicationVersionRequest();
        request.setApplicationVersionId(versionId);
        return this.unsupportApplicationVersion(request);
    }

    /**
     * Renew the support for a given application version.
     * @param request {@link com.wultra.security.powerauth.client.v3.PowerAuthPortV3ServiceStub.SupportApplicationVersionRequest} instance.
     * @return {@link com.wultra.security.powerauth.client.v3.PowerAuthPortV3ServiceStub.SupportApplicationVersionResponse}
     * @throws RemoteException In case of a business logic error.
     */
    public PowerAuthPortV3ServiceStub.SupportApplicationVersionResponse supportApplicationVersion(PowerAuthPortV3ServiceStub.SupportApplicationVersionRequest request) throws RemoteException {
        return clientStubV3.supportApplicationVersion(request);
    }

    /**
     * Renew the support for a given application version.
     * @param versionId Version to be supported again.
     * @return Information about success / failure.
     * @throws RemoteException In case of a business logic error.
     */
    public PowerAuthPortV3ServiceStub.SupportApplicationVersionResponse supportApplicationVersion(Long versionId) throws RemoteException {
        PowerAuthPortV3ServiceStub.SupportApplicationVersionRequest request = new PowerAuthPortV3ServiceStub.SupportApplicationVersionRequest();
        request.setApplicationVersionId(versionId);
        return this.supportApplicationVersion(request);
    }

    /**
     * Create a new integration with given name.
     * @param request Request specifying the integration name.
     * @return New integration information.
     * @throws RemoteException In case of a business logic error.
     */
    public PowerAuthPortV3ServiceStub.CreateIntegrationResponse createIntegration(PowerAuthPortV3ServiceStub.CreateIntegrationRequest request) throws RemoteException {
        return clientStubV3.createIntegration(request);
    }

    /**
     * Create a new integration with given name.
     * @param name Integration name.
     * @return New integration information.
     * @throws RemoteException In case of a business logic error.
     */
    public PowerAuthPortV3ServiceStub.CreateIntegrationResponse createIntegration(String name) throws RemoteException {
        PowerAuthPortV3ServiceStub.CreateIntegrationRequest request = new PowerAuthPortV3ServiceStub.CreateIntegrationRequest();
        request.setName(name);
        return this.createIntegration(request);
    }

    /**
     * Get the list of integrations.
     * @param request SOAP request object.
     * @return List of integrations.
     * @throws RemoteException In case of a business logic error.
     */
    public PowerAuthPortV3ServiceStub.GetIntegrationListResponse getIntegrationList(PowerAuthPortV3ServiceStub.GetIntegrationListRequest request) throws RemoteException {
        return clientStubV3.getIntegrationList(request);
    }

    /**
     * Get the list of integrations.
     * @return List of integrations.
     * @throws RemoteException In case of a business logic error.
     */
    public List<PowerAuthPortV3ServiceStub.Items_type0> getIntegrationList() throws RemoteException {
        PowerAuthPortV3ServiceStub.GetIntegrationListRequest request = new PowerAuthPortV3ServiceStub.GetIntegrationListRequest();
        return Arrays.asList(this.getIntegrationList(request).getItems());
    }

    /**
     * Remove integration with given ID.
     * @param request SOAP object with integration ID to be removed.
     * @return Removal status.
     * @throws RemoteException In case of a business logic error.
     */
    public PowerAuthPortV3ServiceStub.RemoveIntegrationResponse removeIntegration(PowerAuthPortV3ServiceStub.RemoveIntegrationRequest request) throws RemoteException {
        return clientStubV3.removeIntegration(request);
    }

    /**
     * Remove integration with given ID.
     * @param id ID of integration to be removed.
     * @return Removal status.
     * @throws RemoteException In case of a business logic error.
     */
    public PowerAuthPortV3ServiceStub.RemoveIntegrationResponse removeIntegration(String id) throws RemoteException {
        PowerAuthPortV3ServiceStub.RemoveIntegrationRequest request = new PowerAuthPortV3ServiceStub.RemoveIntegrationRequest();
        request.setId(id);
        return this.removeIntegration(request);
    }


    /**
     * Create a new callback URL with given request object.
     * @param request SOAP request object with callback URL details.
     * @return Information about new callback URL object.
     * @throws RemoteException In case of a business logic error.
     */
    public PowerAuthPortV3ServiceStub.CreateCallbackUrlResponse createCallbackUrl(PowerAuthPortV3ServiceStub.CreateCallbackUrlRequest request) throws RemoteException {
        return clientStubV3.createCallbackUrl(request);
    }

    /**
     * Create a new callback URL with given parameters.
     * @param applicationId Application ID.
     * @param name Callback URL display name.
     * @param callbackUrl Callback URL value.
     * @return Information about new callback URL object.
     * @throws RemoteException In case of a business logic error.
     */
    public PowerAuthPortV3ServiceStub.CreateCallbackUrlResponse createCallbackUrl(Long applicationId, String name, String callbackUrl) throws RemoteException {
        PowerAuthPortV3ServiceStub.CreateCallbackUrlRequest request = new PowerAuthPortV3ServiceStub.CreateCallbackUrlRequest();
        request.setApplicationId(applicationId);
        request.setName(name);
        request.setCallbackUrl(callbackUrl);
        return this.createCallbackUrl(request);
    }

    /**
     * Get the response with list of callback URL objects.
     * @param request SOAP request object with application ID.
     * @return Response with the list of all callback URLs for given application.
     * @throws RemoteException In case of a business logic error.
     */
    public PowerAuthPortV3ServiceStub.GetCallbackUrlListResponse getCallbackUrlList(PowerAuthPortV3ServiceStub.GetCallbackUrlListRequest request) throws RemoteException {
        return clientStubV3.getCallbackUrlList(request);
    }

    /**
     * Get the list of callback URL objects.
     * @param applicationId Application ID.
     * @return List of all callback URLs for given application.
     * @throws RemoteException In case of a business logic error.
     */
    public List<PowerAuthPortV3ServiceStub.CallbackUrlList_type0> getCallbackUrlList(Long applicationId) throws RemoteException {
        PowerAuthPortV3ServiceStub.GetCallbackUrlListRequest request = new PowerAuthPortV3ServiceStub.GetCallbackUrlListRequest();
        request.setApplicationId(applicationId);
        return Arrays.asList(getCallbackUrlList(request).getCallbackUrlList());
    }

    /**
     * Remove callback URL.
     * @param request Remove callback URL request.
     * @return Information about removal status.
     * @throws RemoteException In case of a business logic error.
     */
    public PowerAuthPortV3ServiceStub.RemoveCallbackUrlResponse removeCallbackUrl(PowerAuthPortV3ServiceStub.RemoveCallbackUrlRequest request) throws RemoteException {
        return clientStubV3.removeCallbackUrl(request);
    }

    /**
     * Remove callback URL.
     * @param callbackUrlId Callback URL ID.
     * @return Information about removal status.
     * @throws RemoteException In case of a business logic error.
     */
    public PowerAuthPortV3ServiceStub.RemoveCallbackUrlResponse removeCallbackUrl(String callbackUrlId) throws RemoteException {
        PowerAuthPortV3ServiceStub.RemoveCallbackUrlRequest request = new PowerAuthPortV3ServiceStub.RemoveCallbackUrlRequest();
        request.setId(callbackUrlId);
        return removeCallbackUrl(request);
    }


    /**
     * Create a new token for basic token-based authentication.
     * @param request Request with token information.
     * @return Response with created token.
     */
    public PowerAuthPortV3ServiceStub.CreateTokenResponse createToken(PowerAuthPortV3ServiceStub.CreateTokenRequest request) throws RemoteException {
        return clientStubV3.createToken(request);
    }

    /**
     * Create a new token for basic token-based authentication.
     * @param activationId Activation ID for the activation that is associated with the token.
     * @param applicationKey Application key.
     * @param ephemeralPublicKey Ephemeral public key used for response encryption.
     * @param encryptedData Encrypted request data.
     * @param mac MAC computed for request key and data.
     * @param nonce Nonce for ECIES.
     * @param signatureType Type of the signature used for validating the create request.
     * @return Response with created token.
     */
    public PowerAuthPortV3ServiceStub.CreateTokenResponse createToken(String activationId, String applicationKey, String ephemeralPublicKey,
                                                                      String encryptedData, String mac, String nonce,
                                                                      PowerAuthPortV3ServiceStub.SignatureType signatureType) throws RemoteException {
        PowerAuthPortV3ServiceStub.CreateTokenRequest request = new PowerAuthPortV3ServiceStub.CreateTokenRequest();
        request.setActivationId(activationId);
        request.setApplicationKey(applicationKey);
        request.setEncryptedData(encryptedData);
        request.setMac(mac);
        request.setEphemeralPublicKey(ephemeralPublicKey);
        request.setNonce(nonce);
        request.setSignatureType(signatureType);
        return createToken(request);
    }

    /**
     * Validate credentials used for basic token-based authentication.
     * @param request Credentials to validate.
     * @return Response with the credentials validation status.
     */
    public PowerAuthPortV3ServiceStub.ValidateTokenResponse validateToken(PowerAuthPortV3ServiceStub.ValidateTokenRequest request) throws RemoteException {
        return clientStubV3.validateToken(request);
    }

    /**
     * Validate credentials used for basic token-based authentication.
     * @param tokenId Token ID.
     * @param nonce Random token nonce.
     * @param timestamp Token timestamp.
     * @param tokenDigest Token digest.
     * @return Response with the credentials validation status.
     */
    public PowerAuthPortV3ServiceStub.ValidateTokenResponse validateToken(String tokenId, String nonce, long timestamp, String tokenDigest) throws RemoteException {
        PowerAuthPortV3ServiceStub.ValidateTokenRequest request = new PowerAuthPortV3ServiceStub.ValidateTokenRequest();
        request.setTokenId(tokenId);
        request.setNonce(nonce);
        request.setTimestamp(timestamp);
        request.setTokenDigest(tokenDigest);
        return validateToken(request);
    }

    /**
     * Remove token with given token ID.
     * @param request Request with token ID.
     * @return Response token removal result.
     */
    public PowerAuthPortV3ServiceStub.RemoveTokenResponse removeToken(PowerAuthPortV3ServiceStub.RemoveTokenRequest request) throws RemoteException {
        return clientStubV3.removeToken(request);
    }

    /**
     * Remove token with given token ID.
     * @param tokenId Token ID.
     * @param activationId ActivationId ID.
     * @return Response token removal result.
     */
    public PowerAuthPortV3ServiceStub.RemoveTokenResponse removeToken(String tokenId, String activationId) throws RemoteException {
        PowerAuthPortV3ServiceStub.RemoveTokenRequest request = new PowerAuthPortV3ServiceStub.RemoveTokenRequest();
        request.setTokenId(tokenId);
        request.setActivationId(activationId);
        return removeToken(request);
    }

    /**
     * Get ECIES decryptor parameters.
     * @param request Request for ECIES decryptor parameters.
     * @return ECIES decryptor parameters.
     * @throws RemoteException In case of a business logic error.
     */
    public PowerAuthPortV3ServiceStub.GetEciesDecryptorResponse getEciesDecryptor(PowerAuthPortV3ServiceStub.GetEciesDecryptorRequest request) throws RemoteException {
        return clientStubV3.getEciesDecryptor(request);
    }

    /**
     * Get ECIES decryptor parameters.
     * @param activationId Activation ID.
     * @param applicationKey Application key.
     * @param ephemeralPublicKey Ephemeral public key for ECIES.
     * @return ECIES decryptor parameters.
     * @throws RemoteException In case of a business logic error.
     */
    public PowerAuthPortV3ServiceStub.GetEciesDecryptorResponse getEciesDecryptor(String activationId, String applicationKey, String ephemeralPublicKey) throws RemoteException {
        PowerAuthPortV3ServiceStub.GetEciesDecryptorRequest request = new PowerAuthPortV3ServiceStub.GetEciesDecryptorRequest();
        request.setActivationId(activationId);
        request.setApplicationKey(applicationKey);
        request.setEphemeralPublicKey(ephemeralPublicKey);
        return getEciesDecryptor(request);
    }

    /**
     * Start upgrade of activations to version 3.
     * @param request Start upgrade request.
     * @return Start upgrade response.
     * @throws RemoteException In case of a business logic error.
     */
    public PowerAuthPortV3ServiceStub.StartUpgradeResponse startUpgrade(PowerAuthPortV3ServiceStub.StartUpgradeRequest request) throws RemoteException {
        return clientStubV3.startUpgrade(request);
    }

    /**
     * Start upgrade of activations to version 3.
     * @param activationId Activation ID.
     * @param applicationKey Application key.
     * @param ephemeralPublicKey Ephemeral public key used for response encryption.
     * @param encryptedData Encrypted request data.
     * @param mac MAC computed for request key and data.
     * @param nonce Nonce for ECIES.
     * @return Start upgrade response.
     * @throws RemoteException In case of a business logic error.
     */
    public PowerAuthPortV3ServiceStub.StartUpgradeResponse startUpgrade(String activationId, String applicationKey, String ephemeralPublicKey, String encryptedData, String mac, String nonce) throws RemoteException {
        PowerAuthPortV3ServiceStub.StartUpgradeRequest request = new PowerAuthPortV3ServiceStub.StartUpgradeRequest();
        request.setActivationId(activationId);
        request.setApplicationKey(applicationKey);
        request.setEphemeralPublicKey(ephemeralPublicKey);
        request.setEncryptedData(encryptedData);
        request.setMac(mac);
        request.setNonce(nonce);
        return startUpgrade(request);
    }

    /**
     * Commit upgrade of activations to version 3.
     * @param request Commit upgrade request.
     * @return Commit upgrade response.
     * @throws RemoteException In case of a business logic error.
     */
    public PowerAuthPortV3ServiceStub.CommitUpgradeResponse commitUpgrade(PowerAuthPortV3ServiceStub.CommitUpgradeRequest request) throws RemoteException {
        return clientStubV3.commitUpgrade(request);
    }

    /**
     * Commit upgrade of activations to version 3.
     * @param activationId Activation ID.
     * @param applicationKey Application key.
     * @return Commit upgrade response.
     * @throws RemoteException In case of a business logic error.
     */
    public PowerAuthPortV3ServiceStub.CommitUpgradeResponse commitUpgrade(String activationId, String applicationKey) throws RemoteException {
        PowerAuthPortV3ServiceStub.CommitUpgradeRequest request = new PowerAuthPortV3ServiceStub.CommitUpgradeRequest();
        request.setActivationId(activationId);
        request.setApplicationKey(applicationKey);
        return commitUpgrade(request);
    }

    /**
     * Create recovery code.
     * @param request Create recovery code request.
     * @return Create recovery code response.
     * @throws RemoteException In case of a business logic error.
     */
    public PowerAuthPortV3ServiceStub.CreateRecoveryCodeResponse createRecoveryCode(PowerAuthPortV3ServiceStub.CreateRecoveryCodeRequest request) throws RemoteException {
        return clientStubV3.createRecoveryCode(request);
    }

    /**
     * Create recovery code.
     * @param applicationId Application ID.
     * @param userId User ID.
     * @param pukCount Number of PUKs to create.
     * @return Create recovery code response.
     * @throws RemoteException In case of a business logic error.
     */
    public PowerAuthPortV3ServiceStub.CreateRecoveryCodeResponse createRecoveryCode(Long applicationId, String userId, Long pukCount) throws RemoteException {
        PowerAuthPortV3ServiceStub.CreateRecoveryCodeRequest request = new PowerAuthPortV3ServiceStub.CreateRecoveryCodeRequest();
        request.setApplicationId(applicationId);
        request.setUserId(userId);
        request.setPukCount(pukCount);
        return createRecoveryCode(request);
    }

    /**
     * Confirm recovery code.
     * @param request Confirm recovery code request
     * @return Confirm recovery code response.
     * @throws RemoteException In case of a business logic error.
     */
    public PowerAuthPortV3ServiceStub.ConfirmRecoveryCodeResponse confirmRecoveryCode(PowerAuthPortV3ServiceStub.ConfirmRecoveryCodeRequest request) throws RemoteException {
        return clientStubV3.confirmRecoveryCode(request);
    }

    /**
     * Confirm recovery code.
     * @param activationId Activation ID.
     * @param applicationKey Application key.
     * @param ephemeralPublicKey Ephemeral public key for ECIES.
     * @param encryptedData Encrypted data for ECIES.
     * @param mac MAC of key and data for ECIES.
     * @param nonce Nonce for ECIES.
     * @return Confirm recovery code response.
     * @throws RemoteException In case of a business logic error.
     */
    public PowerAuthPortV3ServiceStub.ConfirmRecoveryCodeResponse confirmRecoveryCode(String activationId, String applicationKey, String ephemeralPublicKey,
                                                                                      String encryptedData, String mac, String nonce) throws RemoteException {
        PowerAuthPortV3ServiceStub.ConfirmRecoveryCodeRequest request = new PowerAuthPortV3ServiceStub.ConfirmRecoveryCodeRequest();
        request.setActivationId(activationId);
        request.setApplicationKey(applicationKey);
        request.setEphemeralPublicKey(ephemeralPublicKey);
        request.setEncryptedData(encryptedData);
        request.setMac(mac);
        request.setNonce(nonce);
        return confirmRecoveryCode(request);
    }

    /**
     * Lookup recovery codes.
     * @param request Lookup recovery codes request.
     * @return Lookup recovery codes response.
     * @throws RemoteException In case of a business logic error.
     */
    public PowerAuthPortV3ServiceStub.LookupRecoveryCodesResponse lookupRecoveryCodes(PowerAuthPortV3ServiceStub.LookupRecoveryCodesRequest request) throws RemoteException {
        return clientStubV3.lookupRecoveryCodes(request);
    }

    /**
     * Lookup recovery codes.
     * @param userId User ID.
     * @param activationId Activation ID.
     * @param applicationId Application ID.
     * @param recoveryCodeStatus Recovery code status.
     * @param recoveryPukStatus Recovery PUK status.
     * @return Lookup recovery codes response.
     * @throws RemoteException In case of a business logic error.
     */
    public PowerAuthPortV3ServiceStub.LookupRecoveryCodesResponse lookupRecoveryCode(String userId, String activationId, Long applicationId,
                                                                                     PowerAuthPortV3ServiceStub.RecoveryCodeStatus recoveryCodeStatus, PowerAuthPortV3ServiceStub.RecoveryPukStatus recoveryPukStatus) throws RemoteException {
        PowerAuthPortV3ServiceStub.LookupRecoveryCodesRequest request = new PowerAuthPortV3ServiceStub.LookupRecoveryCodesRequest();
        request.setUserId(userId);
        request.setActivationId(activationId);
        request.setApplicationId(applicationId);
        request.setRecoveryCodeStatus(recoveryCodeStatus);
        request.setRecoveryPukStatus(recoveryPukStatus);
        return lookupRecoveryCodes(request);
    }

    /**
     * Revoke recovery codes.
     * @param request Revoke recovery codes request.
     * @return Revoke recovery codes response.
     * @throws RemoteException In case of a business logic error.
     */
    public PowerAuthPortV3ServiceStub.RevokeRecoveryCodesResponse revokeRecoveryCodes(PowerAuthPortV3ServiceStub.RevokeRecoveryCodesRequest request) throws RemoteException {
        return clientStubV3.revokeRecoveryCodes(request);
    }

    /**
     * Revoke recovery codes.
     * @param recoveryCodeIds Identifiers of recovery codes to revoke.
     * @return Revoke recovery code response.
     * @throws RemoteException In case of a business logic error.
     */
    public PowerAuthPortV3ServiceStub.RevokeRecoveryCodesResponse revokeRecoveryCodes(List<Long> recoveryCodeIds) throws RemoteException {
        PowerAuthPortV3ServiceStub.RevokeRecoveryCodesRequest request = new PowerAuthPortV3ServiceStub.RevokeRecoveryCodesRequest();
        if (recoveryCodeIds != null) {
            request.setRecoveryCodeIds(recoveryCodeIds.stream().mapToLong(l -> l).toArray());
        }
        return revokeRecoveryCodes(request);
    }

    /**
     * Create activation using recovery code.
     * @param request Create activation using recovery code request.
     * @return Create activation using recovery code response.
     * @throws RemoteException In case of a business logic error.
     */
    public PowerAuthPortV3ServiceStub.RecoveryCodeActivationResponse createActivationUsingRecoveryCode(PowerAuthPortV3ServiceStub.RecoveryCodeActivationRequest request) throws RemoteException {
        return clientStubV3.recoveryCodeActivation(request);
    }

    /**
     * Create activation using recovery code.
     * @param recoveryCode Recovery code.
     * @param puk Recovery PUK.
     * @param applicationKey Application key.
     * @param maxFailureCount Maximum failure count.
     * @param ephemeralPublicKey Ephemeral public key for ECIES.
     * @param encryptedData Encrypted data for ECIES.
     * @param mac MAC of key and data for ECIES.
     * @param nonce Nonce for ECIES.
     * @return Create activation using recovery code response.
     * @throws RemoteException In case of a business logic error.
     */
    public PowerAuthPortV3ServiceStub.RecoveryCodeActivationResponse createActivationUsingRecoveryCode(String recoveryCode, String puk, String applicationKey, Long maxFailureCount,
                                                                                                       String ephemeralPublicKey, String encryptedData, String mac, String nonce) throws RemoteException {
        PowerAuthPortV3ServiceStub.RecoveryCodeActivationRequest request = new PowerAuthPortV3ServiceStub.RecoveryCodeActivationRequest();
        request.setRecoveryCode(recoveryCode);
        request.setPuk(puk);
        request.setApplicationKey(applicationKey);
        if (maxFailureCount != null) {
            request.setMaxFailureCount(maxFailureCount);
        }
        request.setEphemeralPublicKey(ephemeralPublicKey);
        request.setEncryptedData(encryptedData);
        request.setMac(mac);
        request.setNonce(nonce);
        return createActivationUsingRecoveryCode(request);
    }

    /**
     * Get recovery configuration.
     * @param request Get recovery configuration request.
     * @return Get recovery configuration response.
     * @throws RemoteException In case of a business logic error.
     */
    public PowerAuthPortV3ServiceStub.GetRecoveryConfigResponse getRecoveryConfig(PowerAuthPortV3ServiceStub.GetRecoveryConfigRequest request) throws RemoteException {
        return clientStubV3.getRecoveryConfig(request);
    }

    /**
     * Get recovery configuration.
     * @param applicationId Application ID.
     * @return Get recovery configuration response.
     * @throws RemoteException In case of a business logic error.
     */
    public PowerAuthPortV3ServiceStub.GetRecoveryConfigResponse getRecoveryConfig(Long applicationId) throws RemoteException {
        PowerAuthPortV3ServiceStub.GetRecoveryConfigRequest request = new PowerAuthPortV3ServiceStub.GetRecoveryConfigRequest();
        request.setApplicationId(applicationId);
        return getRecoveryConfig(request);
    }

    /**
     * Update recovery configuration.
     * @param request Update recovery configuration request.
     * @return Update recovery configuration response.
     * @throws RemoteException In case of a business logic error.
     */
    public PowerAuthPortV3ServiceStub.UpdateRecoveryConfigResponse updateRecoveryConfig(PowerAuthPortV3ServiceStub.UpdateRecoveryConfigRequest request) throws RemoteException {
        return clientStubV3.updateRecoveryConfig(request);
    }

    /**
     * Update recovery configuration.
     * @param applicationId Application ID.
     * @param activationRecoveryEnabled Whether activation recovery is enabled.
     * @param recoveryPostcardEnabled Whether recovery postcard is enabled.
     * @param allowMultipleRecoveryCodes Whether multiple recovery codes are allowed.
     * @param remoteRecoveryPublicKeyBase64 Base64 encoded remote public key.
     * @return Revoke recovery code response.
     * @throws RemoteException In case of a business logic error.
     */
    public PowerAuthPortV3ServiceStub.UpdateRecoveryConfigResponse updateRecoveryConfig(Long applicationId, Boolean activationRecoveryEnabled, Boolean recoveryPostcardEnabled, Boolean allowMultipleRecoveryCodes, String remoteRecoveryPublicKeyBase64) throws RemoteException {
        PowerAuthPortV3ServiceStub.UpdateRecoveryConfigRequest request = new PowerAuthPortV3ServiceStub.UpdateRecoveryConfigRequest();
        request.setApplicationId(applicationId);
        request.setActivationRecoveryEnabled(activationRecoveryEnabled);
        request.setRecoveryPostcardEnabled(recoveryPostcardEnabled);
        request.setAllowMultipleRecoveryCodes(allowMultipleRecoveryCodes);
        request.setRemotePostcardPublicKey(remoteRecoveryPublicKeyBase64);
        return updateRecoveryConfig(request);
    }

    /**
     * List activation flags.
     * @param request List activation flags request.
     * @return List activation flags response.
     */
    public PowerAuthPortV3ServiceStub.ListActivationFlagsResponse listActivationFlags(PowerAuthPortV3ServiceStub.ListActivationFlagsRequest request) throws RemoteException {
        return clientStubV3.listActivationFlags(request);
    }

    /**
     * List activation flags.
     * @param activationId Activation ID.
     * @return List activation flags response.
     */
    public PowerAuthPortV3ServiceStub.ListActivationFlagsResponse listActivationFlags(String activationId) throws RemoteException {
        PowerAuthPortV3ServiceStub.ListActivationFlagsRequest request = new PowerAuthPortV3ServiceStub.ListActivationFlagsRequest();
        request.setActivationId(activationId);
        return listActivationFlags(request);
    }

    /**
     * Add activation flags.
     * @param request Create activation flags request.
     * @return Add activation flags response.
     */
    public PowerAuthPortV3ServiceStub.AddActivationFlagsResponse addActivationFlags(PowerAuthPortV3ServiceStub.AddActivationFlagsRequest request) throws RemoteException {
        return clientStubV3.addActivationFlags(request);
    }

    /**
     * Add activation flags.
     * @param activationId Activation ID.
     * @param activationFlags Activation flags.
     * @return Add activation flags response.
     */
    public PowerAuthPortV3ServiceStub.AddActivationFlagsResponse addActivationFlags(String activationId, List<String> activationFlags) throws RemoteException {
        PowerAuthPortV3ServiceStub.AddActivationFlagsRequest request = new PowerAuthPortV3ServiceStub.AddActivationFlagsRequest();
        request.setActivationId(activationId);
<<<<<<< HEAD
        request.setActivationFlags(activationFlags.toArray(new String[0]));
        return createActivationFlags(request);
=======
        request.setActivationFlags(activationFlags.stream().toArray(String[]::new));
        return addActivationFlags(request);
>>>>>>> 19ccdbe8
    }

    /**
     * Update activation flags.
     * @param request Update activation flags request.
     * @return Update activation flags response.
     */
    public PowerAuthPortV3ServiceStub.UpdateActivationFlagsResponse updateActivationFlags(PowerAuthPortV3ServiceStub.UpdateActivationFlagsRequest request) throws RemoteException {
        return clientStubV3.updateActivationFlags(request);
    }

    /**
     * Update activation flags.
     * @param activationId Activation ID.
     * @param activationFlags Activation flags.
     * @return Update activation flags response.
     */
    public PowerAuthPortV3ServiceStub.UpdateActivationFlagsResponse updateActivationFlags(String activationId, List<String> activationFlags) throws RemoteException {
        PowerAuthPortV3ServiceStub.UpdateActivationFlagsRequest request = new PowerAuthPortV3ServiceStub.UpdateActivationFlagsRequest();
        request.setActivationId(activationId);
        request.setActivationFlags(activationFlags.toArray(new String[0]));
        return updateActivationFlags(request);
    }

    /**
     * Remove activation flags.
     * @param request Remove activation flags request.
     * @return Remove activation flags response.
     */
    public PowerAuthPortV3ServiceStub.RemoveActivationFlagsResponse removeActivationFlags(PowerAuthPortV3ServiceStub.RemoveActivationFlagsRequest request) throws RemoteException {
        return clientStubV3.removeActivationFlags(request);
    }

    /**
     * Remove activation flags.
     * @param activationId Activation ID.
     * @param activationFlags Activation flags.
     * @return Remove activation flags response.
     */
    public PowerAuthPortV3ServiceStub.RemoveActivationFlagsResponse removeActivationFlags(String activationId, List<String> activationFlags) throws RemoteException {
        PowerAuthPortV3ServiceStub.RemoveActivationFlagsRequest request = new PowerAuthPortV3ServiceStub.RemoveActivationFlagsRequest();
        request.setActivationId(activationId);
        request.setActivationFlags(activationFlags.toArray(new String[0]));
        return removeActivationFlags(request);
    }

    /**
     * List application roles.
     * @param request List application roles request.
     * @return List application roles response.
     */
    public PowerAuthPortV3ServiceStub.ListApplicationRolesResponse listApplicationRoles(PowerAuthPortV3ServiceStub.ListApplicationRolesRequest request) throws RemoteException {
        return clientStubV3.listApplicationRoles(request);
    }

    /**
     * List application roles.
     * @param applicationId Application ID.
     * @return List application roles response.
     */
    public PowerAuthPortV3ServiceStub.ListApplicationRolesResponse listApplicationRoles(Long applicationId) throws RemoteException {
        PowerAuthPortV3ServiceStub.ListApplicationRolesRequest request = new PowerAuthPortV3ServiceStub.ListApplicationRolesRequest();
        request.setApplicationId(applicationId);
        return listApplicationRoles(request);
    }

    /**
     * Add application roles.
     * @param request Create application roles request.
     * @return Add application roles response.
     */
    public PowerAuthPortV3ServiceStub.AddApplicationRolesResponse addApplicationRoles(PowerAuthPortV3ServiceStub.AddApplicationRolesRequest request) throws RemoteException {
        return clientStubV3.addApplicationRoles(request);
    }

    /**
     * Add application roles.
     * @param applicationId Application ID.
     * @param applicationRoles Activation flags.
     * @return Add application roles response.
     */
    public PowerAuthPortV3ServiceStub.AddApplicationRolesResponse addApplicationRoles(Long applicationId, List<String> applicationRoles) throws RemoteException {
        PowerAuthPortV3ServiceStub.AddApplicationRolesRequest request = new PowerAuthPortV3ServiceStub.AddApplicationRolesRequest();
        request.setApplicationId(applicationId);
        request.setApplicationRoles(applicationRoles.stream().toArray(String[]::new));
        return addApplicationRoles(request);
    }

    /**
     * Update application roles.
     * @param request Update application roles request.
     * @return Update application roles response.
     */
    public PowerAuthPortV3ServiceStub.UpdateApplicationRolesResponse updateApplicationRoles(PowerAuthPortV3ServiceStub.UpdateApplicationRolesRequest request) throws RemoteException {
        return clientStubV3.updateApplicationRoles(request);
    }

    /**
     * Update application roles.
     * @param applicationId Application ID.
     * @param applicationRoles Activation flags.
     * @return Update application roles response.
     */
    public PowerAuthPortV3ServiceStub.UpdateApplicationRolesResponse updateApplicationRoles(Long applicationId, List<String> applicationRoles) throws RemoteException {
        PowerAuthPortV3ServiceStub.UpdateApplicationRolesRequest request = new PowerAuthPortV3ServiceStub.UpdateApplicationRolesRequest();
        request.setApplicationId(applicationId);
        request.setApplicationRoles(applicationRoles.stream().toArray(String[]::new));
        return updateApplicationRoles(request);
    }

    /**
     * Remove application roles.
     * @param request Remove application roles request.
     * @return Remove application roles response.
     */
    public PowerAuthPortV3ServiceStub.RemoveApplicationRolesResponse removeApplicationRoles(PowerAuthPortV3ServiceStub.RemoveApplicationRolesRequest request) throws RemoteException {
        return clientStubV3.removeApplicationRoles(request);
    }

    /**
     * Remove application roles.
     * @param applicationId Application ID.
     * @param applicationRoles Activation flags.
     * @return Remove activation flags response.
     */
    public PowerAuthPortV3ServiceStub.RemoveApplicationRolesResponse removeApplicationRoles(Long applicationId, List<String> applicationRoles) throws RemoteException {
        PowerAuthPortV3ServiceStub.RemoveApplicationRolesRequest request = new PowerAuthPortV3ServiceStub.RemoveApplicationRolesRequest();
        request.setApplicationId(applicationId);
        request.setApplicationRoles(applicationRoles.stream().toArray(String[]::new));
        return removeApplicationRoles(request);
    }

    /**
     * Get the PowerAuth 2.0 client. This client will be deprecated in future release.
     *
     * @return PowerAuth 2.0 client.
     */
    public PowerAuthServiceClientV2 v2() {
        return serviceClientV2;
    }

    /**
     * Client with PowerAuth version 2.0 methods. This client will be deprecated in future release.
     */
    public class PowerAuthServiceClientV2 {

        /**
         * Call the prepareActivation method of the PowerAuth 2.0 Server SOAP interface.
         * @param request {@link com.wultra.security.powerauth.client.v2.PowerAuthPortV2ServiceStub.PrepareActivationRequest} instance
         * @return {@link com.wultra.security.powerauth.client.v2.PowerAuthPortV2ServiceStub.PrepareActivationResponse}
         * @throws RemoteException In case of a business logic error.
         */
        public PowerAuthPortV2ServiceStub.PrepareActivationResponse prepareActivation(PowerAuthPortV2ServiceStub.PrepareActivationRequest request) throws RemoteException {
            return clientStubV2.prepareActivation(request);
        }

        /**
         * Call the prepareActivation method of the PowerAuth 2.0 Server SOAP interface.
         * @param activationIdShort Short activation ID.
         * @param activationName Name of this activation.
         * @param activationNonce Activation nonce.
         * @param ephemeralPublicKey Ephemeral public key.
         * @param applicationKey Application key of a given application.
         * @param applicationSignature Signature proving a correct application is sending the data.
         * @param cDevicePublicKey Device public key encrypted with activation OTP.
         * @param extras Additional, application specific information.
         * @return {@link com.wultra.security.powerauth.client.v2.PowerAuthPortV2ServiceStub.PrepareActivationResponse}
         * @throws RemoteException In case of a business logic error.
         */
        public PowerAuthPortV2ServiceStub.PrepareActivationResponse prepareActivation(String activationIdShort, String activationName, String activationNonce, String ephemeralPublicKey, String cDevicePublicKey, String extras, String applicationKey, String applicationSignature) throws RemoteException {
            PowerAuthPortV2ServiceStub.PrepareActivationRequest request = new PowerAuthPortV2ServiceStub.PrepareActivationRequest();
            request.setActivationIdShort(activationIdShort);
            request.setActivationName(activationName);
            request.setActivationNonce(activationNonce);
            request.setEphemeralPublicKey(ephemeralPublicKey);
            request.setEncryptedDevicePublicKey(cDevicePublicKey);
            request.setExtras(extras);
            request.setApplicationKey(applicationKey);
            request.setApplicationSignature(applicationSignature);
            return this.prepareActivation(request);
        }

        /**
         * Create a new activation directly, using the createActivation method of the PowerAuth 2.0 Server
         * SOAP interface.
         * @param request Create activation request.
         * @return Create activation response.
         * @throws RemoteException In case of a business logic error.
         */
        public PowerAuthPortV2ServiceStub.CreateActivationResponse createActivation(PowerAuthPortV2ServiceStub.CreateActivationRequest request) throws RemoteException {
            return clientStubV2.createActivation(request);
        }

        /**
         * Call the createActivation method of the PowerAuth 2.0 Server SOAP interface.
         * @param userId User ID.
         * @param applicationKey Application key of a given application.
         * @param identity Identity fingerprint used during activation.
         * @param activationName Name of this activation.
         * @param activationNonce Activation nonce.
         * @param applicationSignature Signature proving a correct application is sending the data.
         * @param cDevicePublicKey Device public key encrypted with activation OTP.
         * @param ephemeralPublicKey Ephemeral public key used for one-time object transfer.
         * @param extras Additional, application specific information.
         * @return {@link com.wultra.security.powerauth.client.v2.PowerAuthPortV2ServiceStub.CreateActivationResponse}
         * @throws RemoteException In case of a business logic error.
         */
        public PowerAuthPortV2ServiceStub.CreateActivationResponse createActivation(String applicationKey, String userId, String identity, String activationName, String activationNonce, String ephemeralPublicKey, String cDevicePublicKey, String extras, String applicationSignature) throws RemoteException {
            return this.createActivation(
                    applicationKey,
                    userId,
                    null,
                    null,
                    identity,
                    "00000-00000",
                    activationName,
                    activationNonce,
                    ephemeralPublicKey,
                    cDevicePublicKey,
                    extras,
                    applicationSignature
            );
        }

        /**
         * Call the createActivation method of the PowerAuth 2.0 Server SOAP interface.
         * @param userId User ID.
         * @param maxFailureCount Maximum failure count.
         * @param timestampActivationExpire Timestamp this activation should expire.
         * @param applicationKey Application key of a given application.
         * @param identity Identity fingerprint used during activation.
         * @param activationOtp Activation OTP.
         * @param activationName Name of this activation.
         * @param activationNonce Activation nonce.
         * @param applicationSignature Signature proving a correct application is sending the data.
         * @param cDevicePublicKey Device public key encrypted with activation OTP.
         * @param ephemeralPublicKey Ephemeral public key used for one-time object transfer.
         * @param extras Additional, application specific information.
         * @return {@link com.wultra.security.powerauth.client.v2.PowerAuthPortV2ServiceStub.CreateActivationResponse}
         * @throws RemoteException In case of a business logic error.
         */
        public PowerAuthPortV2ServiceStub.CreateActivationResponse createActivation(String applicationKey, String userId, Long maxFailureCount, Date timestampActivationExpire, String identity, String activationOtp, String activationName, String activationNonce, String ephemeralPublicKey, String cDevicePublicKey, String extras, String applicationSignature) throws RemoteException {
            PowerAuthPortV2ServiceStub.CreateActivationRequest request = new PowerAuthPortV2ServiceStub.CreateActivationRequest();
            request.setApplicationKey(applicationKey);
            request.setUserId(userId);
            if (maxFailureCount != null) {
                request.setMaxFailureCount(maxFailureCount);
            }
            if (timestampActivationExpire != null) {
                request.setTimestampActivationExpire(calendarWithDate(timestampActivationExpire));
            }
            request.setIdentity(identity);
            request.setActivationOtp(activationOtp);
            request.setActivationName(activationName);
            request.setActivationNonce(activationNonce);
            request.setEphemeralPublicKey(ephemeralPublicKey);
            request.setEncryptedDevicePublicKey(cDevicePublicKey);
            request.setExtras(extras);
            request.setApplicationSignature(applicationSignature);
            return this.createActivation(request);
        }

        /**
         * Call the vaultUnlock method of the PowerAuth 2.0 Server SOAP interface.
         * @param request {@link com.wultra.security.powerauth.client.v2.PowerAuthPortV2ServiceStub.VaultUnlockRequest} instance
         * @return {@link com.wultra.security.powerauth.client.v2.PowerAuthPortV2ServiceStub.VaultUnlockResponse}
         * @throws RemoteException In case of a business logic error.
         */
        public PowerAuthPortV2ServiceStub.VaultUnlockResponse unlockVault(PowerAuthPortV2ServiceStub.VaultUnlockRequest request) throws RemoteException {
            return clientStubV2.vaultUnlock(request);
        }

        /**
         * Call the vaultUnlock method of the PowerAuth 2.0 Server SOAP interface.
         * @param activationId Activation Id of an activation to be used for authentication.
         * @param applicationKey Application Key of an application related to the activation.
         * @param data Data to be signed encoded in format as specified by PowerAuth 2.0 data normalization.
         * @param signature Vault opening request signature.
         * @param signatureType Vault opening request signature type.
         * @param reason Reason why vault is being unlocked.
         * @return {@link com.wultra.security.powerauth.client.v2.PowerAuthPortV2ServiceStub.VaultUnlockResponse}
         * @throws RemoteException In case of a business logic error.
         */
        public PowerAuthPortV2ServiceStub.VaultUnlockResponse unlockVault(String activationId, String applicationKey, String data, String signature, PowerAuthPortV2ServiceStub.SignatureType signatureType, String reason) throws RemoteException {
            PowerAuthPortV2ServiceStub.VaultUnlockRequest request = new PowerAuthPortV2ServiceStub.VaultUnlockRequest();
            request.setActivationId(activationId);
            request.setApplicationKey(applicationKey);
            request.setData(data);
            request.setSignature(signature);
            request.setSignatureType(signatureType);
            request.setReason(reason);
            return this.unlockVault(request);
        }

        /**
         * Call the generateE2EPersonalziedEncryptionKey method of the PowerAuth 2.0 Server SOAP interface.
         * @param request {@link com.wultra.security.powerauth.client.v2.PowerAuthPortV2ServiceStub.GetPersonalizedEncryptionKeyRequest} instance.
         * @return {@link com.wultra.security.powerauth.client.v2.PowerAuthPortV2ServiceStub.GetPersonalizedEncryptionKeyResponse}
         * @throws RemoteException In case of a business logic error.
         */
        public PowerAuthPortV2ServiceStub.GetPersonalizedEncryptionKeyResponse generatePersonalizedE2EEncryptionKey(PowerAuthPortV2ServiceStub.GetPersonalizedEncryptionKeyRequest request) throws RemoteException {
            return clientStubV2.getPersonalizedEncryptionKey(request);
        }

        /**
         * Call the generateE2EPersonalziedEncryptionKey method of the PowerAuth 2.0 Server SOAP interface and get
         * newly generated derived encryption key.
         * @param activationId Activation ID used for the key generation.
         * @param sessionIndex Session index.
         * @return {@link com.wultra.security.powerauth.client.v2.PowerAuthPortV2ServiceStub.GetPersonalizedEncryptionKeyResponse}
         * @throws RemoteException In case of a business logic error.
         */
        public PowerAuthPortV2ServiceStub.GetPersonalizedEncryptionKeyResponse generatePersonalizedE2EEncryptionKey(String activationId, String sessionIndex) throws RemoteException {
            PowerAuthPortV2ServiceStub.GetPersonalizedEncryptionKeyRequest request = new PowerAuthPortV2ServiceStub.GetPersonalizedEncryptionKeyRequest();
            request.setActivationId(activationId);
            request.setSessionIndex(sessionIndex);
            return this.generatePersonalizedE2EEncryptionKey(request);
        }

        /**
         * Call the generateE2ENonPersonalizedEncryptionKey method of the PowerAuth 2.0 Server SOAP interface.
         * @param request {@link com.wultra.security.powerauth.client.v2.PowerAuthPortV2ServiceStub.GetNonPersonalizedEncryptionKeyRequest} instance.
         * @return {@link com.wultra.security.powerauth.client.v2.PowerAuthPortV2ServiceStub.GetNonPersonalizedEncryptionKeyResponse}
         * @throws RemoteException In case of a business logic error.
         */
        public PowerAuthPortV2ServiceStub.GetNonPersonalizedEncryptionKeyResponse generateNonPersonalizedE2EEncryptionKey(PowerAuthPortV2ServiceStub.GetNonPersonalizedEncryptionKeyRequest request) throws RemoteException {
            return clientStubV2.getNonPersonalizedEncryptionKey(request);
        }

        /**
         * Call the generateE2ENonPersonalizedEncryptionKey method of the PowerAuth 2.0 Server SOAP interface and get
         * newly generated derived encryption key.
         * @param applicationKey Application key related to application used for the key generation.
         * @param ephemeralPublicKeyBase64 Ephemeral public key.
         * @param sessionIndex Session index.
         * @return {@link com.wultra.security.powerauth.client.v2.PowerAuthPortV2ServiceStub.GetNonPersonalizedEncryptionKeyResponse}
         * @throws RemoteException In case of a business logic error.
         */
        public PowerAuthPortV2ServiceStub.GetNonPersonalizedEncryptionKeyResponse generateNonPersonalizedE2EEncryptionKey(String applicationKey, String ephemeralPublicKeyBase64, String sessionIndex) throws RemoteException {
            PowerAuthPortV2ServiceStub.GetNonPersonalizedEncryptionKeyRequest request = new PowerAuthPortV2ServiceStub.GetNonPersonalizedEncryptionKeyRequest();
            request.setApplicationKey(applicationKey);
            request.setEphemeralPublicKey(ephemeralPublicKeyBase64);
            request.setSessionIndex(sessionIndex);
            return this.generateNonPersonalizedE2EEncryptionKey(request);
        }

        /**
         * Create a new token for basic token-based authentication.
         * @param request Request with token information.
         * @return Response with created token.
         */
        public PowerAuthPortV2ServiceStub.CreateTokenResponse createToken(PowerAuthPortV2ServiceStub.CreateTokenRequest request) throws RemoteException {
            return clientStubV2.createToken(request);
        }

        /**
         * Create a new token for basic token-based authentication.
         * @param activationId Activation ID for the activation that is associated with the token.
         * @param ephemeralPublicKey Ephemeral public key used for response encryption.
         * @param signatureType Type of the signature used for validating the create request.
         * @return Response with created token.
         */
        public PowerAuthPortV2ServiceStub.CreateTokenResponse createToken(String activationId, String ephemeralPublicKey, PowerAuthPortV2ServiceStub.SignatureType signatureType) throws RemoteException {
            PowerAuthPortV2ServiceStub.CreateTokenRequest request = new PowerAuthPortV2ServiceStub.CreateTokenRequest();
            request.setActivationId(activationId);
            request.setEphemeralPublicKey(ephemeralPublicKey);
            request.setSignatureType(signatureType);
            return createToken(request);
        }

    }

}<|MERGE_RESOLUTION|>--- conflicted
+++ resolved
@@ -1578,13 +1578,8 @@
     public PowerAuthPortV3ServiceStub.AddActivationFlagsResponse addActivationFlags(String activationId, List<String> activationFlags) throws RemoteException {
         PowerAuthPortV3ServiceStub.AddActivationFlagsRequest request = new PowerAuthPortV3ServiceStub.AddActivationFlagsRequest();
         request.setActivationId(activationId);
-<<<<<<< HEAD
-        request.setActivationFlags(activationFlags.toArray(new String[0]));
-        return createActivationFlags(request);
-=======
         request.setActivationFlags(activationFlags.stream().toArray(String[]::new));
         return addActivationFlags(request);
->>>>>>> 19ccdbe8
     }
 
     /**
@@ -1727,7 +1722,8 @@
     }
 
     /**
-     * Client with PowerAuth version 2.0 methods. This client will be deprecated in future release.
+     * Client with Power
+     * Auth version 2.0 methods. This client will be deprecated in future release.
      */
     public class PowerAuthServiceClientV2 {
 
