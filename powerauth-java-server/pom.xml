--- conflicted
+++ resolved
@@ -172,30 +172,27 @@
             <artifactId>h2</artifactId>
             <scope>test</scope>
         </dependency>
-<<<<<<< HEAD
-
-        <!-- For run at Apple M1 architecture -->
-        <dependency>
-            <groupId>io.netty</groupId>
-            <artifactId>netty-resolver-dns-native-macos</artifactId>
-            <scope>test</scope>
-            <classifier>osx-aarch_64</classifier>
-        </dependency>
-
-        <dependency>
-            <groupId>io.getlime.security</groupId>
-            <artifactId>powerauth-rest-client-spring</artifactId>
-            <scope>test</scope>
-        </dependency>
-
-=======
         <dependency>
             <groupId>com.webauthn4j</groupId>
             <artifactId>webauthn4j-test</artifactId>
             <version>${webauthn4j.version}</version>
             <scope>test</scope>
         </dependency>
->>>>>>> 7a2feafe
+
+        <!-- For run at Apple M1 architecture -->
+        <dependency>
+            <groupId>io.netty</groupId>
+            <artifactId>netty-resolver-dns-native-macos</artifactId>
+            <scope>test</scope>
+            <classifier>osx-aarch_64</classifier>
+        </dependency>
+
+        <dependency>
+            <groupId>io.getlime.security</groupId>
+            <artifactId>powerauth-rest-client-spring</artifactId>
+            <scope>test</scope>
+        </dependency>
+
         <dependency>
             <groupId>nl.jqno.equalsverifier</groupId>
             <artifactId>equalsverifier</artifactId>
