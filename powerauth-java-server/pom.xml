--- conflicted
+++ resolved
@@ -102,15 +102,15 @@
             <artifactId>audit-base</artifactId>
         </dependency>
         <dependency>
-<<<<<<< HEAD
+            <groupId>io.getlime.core</groupId>
+            <artifactId>http-common</artifactId>
+        </dependency>
+        <dependency>
             <groupId>io.getlime.security</groupId>
             <artifactId>powerauth-fido2</artifactId>
-            <version>1.6.0-SNAPSHOT</version>
-=======
-            <groupId>io.getlime.core</groupId>
-            <artifactId>http-common</artifactId>
->>>>>>> c4d844f8
-        </dependency>
+            <version>1.7.0-SNAPSHOT</version>
+        </dependency>
+
 
         <!-- Documentation -->
         <dependency>
@@ -175,18 +175,15 @@
             <artifactId>h2</artifactId>
             <scope>test</scope>
         </dependency>
-<<<<<<< HEAD
         <dependency>
             <groupId>com.webauthn4j</groupId>
             <artifactId>webauthn4j-test</artifactId>
             <version>${webauthn4j.version}</version>
             <scope>test</scope>
-=======
-
+        </dependency>
         <dependency>
             <groupId>nl.jqno.equalsverifier</groupId>
             <artifactId>equalsverifier</artifactId>
->>>>>>> c4d844f8
         </dependency>
     </dependencies>
 
