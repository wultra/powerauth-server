/*
 * PowerAuth Server and related software components
 * Copyright (C) 2023 Wultra s.r.o.
 *
 * This program is free software: you can redistribute it and/or modify
 * it under the terms of the GNU Affero General Public License as published
 * by the Free Software Foundation, either version 3 of the License, or
 * (at your option) any later version.
 *
 * This program is distributed in the hope that it will be useful,
 * but WITHOUT ANY WARRANTY; without even the implied warranty of
 * MERCHANTABILITY or FITNESS FOR A PARTICULAR PURPOSE.  See the
 * GNU Affero General Public License for more details.
 *
 * You should have received a copy of the GNU Affero General Public License
 * along with this program.  If not, see <http://www.gnu.org/licenses/>.
 */

package io.getlime.security.powerauth.app.server.service.fido2;

import com.wultra.core.audit.base.model.AuditDetail;
import com.wultra.core.audit.base.model.AuditLevel;
import com.wultra.powerauth.fido2.errorhandling.Fido2AuthenticationFailedException;
import com.wultra.powerauth.fido2.rest.model.converter.AssertionChallengeConverter;
import com.wultra.powerauth.fido2.rest.model.entity.AssertionChallenge;
import com.wultra.powerauth.fido2.rest.model.entity.AuthenticatorData;
import com.wultra.powerauth.fido2.rest.model.entity.CollectedClientData;
import com.wultra.powerauth.fido2.service.Fido2AuthenticatorService;
import com.wultra.powerauth.fido2.service.provider.AssertionProvider;
import com.wultra.security.powerauth.client.model.entity.KeyValue;
import com.wultra.security.powerauth.client.model.enumeration.OperationStatus;
import com.wultra.security.powerauth.client.model.enumeration.SignatureType;
import com.wultra.security.powerauth.client.model.enumeration.UserActionResult;
import com.wultra.security.powerauth.client.model.request.OperationApproveRequest;
import com.wultra.security.powerauth.client.model.request.OperationCreateRequest;
import com.wultra.security.powerauth.client.model.request.OperationDetailRequest;
import com.wultra.security.powerauth.client.model.request.OperationFailApprovalRequest;
import com.wultra.security.powerauth.client.model.response.OperationDetailResponse;
import com.wultra.security.powerauth.client.model.response.OperationUserActionResponse;
import com.wultra.security.powerauth.fido2.model.entity.AuthenticatorDetail;
import com.wultra.security.powerauth.fido2.model.request.AssertionChallengeRequest;
import io.getlime.security.powerauth.app.server.database.RepositoryCatalogue;
import io.getlime.security.powerauth.app.server.database.model.AdditionalInformation;
import io.getlime.security.powerauth.app.server.database.model.entity.ActivationRecordEntity;
import io.getlime.security.powerauth.app.server.database.model.enumeration.ActivationStatus;
import io.getlime.security.powerauth.app.server.database.repository.ActivationRepository;
import io.getlime.security.powerauth.app.server.service.behavior.tasks.ActivationHistoryServiceBehavior;
import io.getlime.security.powerauth.app.server.service.behavior.tasks.AuditingServiceBehavior;
import io.getlime.security.powerauth.app.server.service.behavior.tasks.CallbackUrlBehavior;
import io.getlime.security.powerauth.app.server.service.behavior.tasks.OperationServiceBehavior;
import io.getlime.security.powerauth.app.server.service.exceptions.GenericServiceException;
import io.getlime.security.powerauth.app.server.service.model.signature.SignatureData;
<<<<<<< HEAD
import io.getlime.security.powerauth.app.server.service.persistence.ActivationQueryService;
=======
import lombok.AllArgsConstructor;
>>>>>>> 56aaa293
import lombok.extern.slf4j.Slf4j;
import org.springframework.stereotype.Service;
import org.springframework.transaction.annotation.Transactional;

import java.util.*;

/**
 * Service responsible for assertion verification.
 *
 * @author Petr Dvorak, petr@wultra.com
 */
@Service
@AllArgsConstructor
@Slf4j
public class PowerAuthAssertionProvider implements AssertionProvider {

    private static final String AUDIT_TYPE_FIDO2 = "fido2";
    private static final String ATTR_ACTIVATION_ID = "activationId";
    private static final String ATTR_CREDENTIAL_ID = "credentialId";
    private static final String ATTR_ALLOW_CREDENTIALS = "allowCredentials";
    private static final String ATTR_APPLICATION_ID = "applicationId";
    private static final String ATTR_AUTH_FACTOR = "authFactor";
    private static final String ATTR_ORIGIN = "origin";
    private static final String ATTR_TOP_ORIGIN = "topOrigin";

    private final RepositoryCatalogue repositoryCatalogue;
    private final AuditingServiceBehavior audit;
    private final OperationServiceBehavior operations;
    private final CallbackUrlBehavior callbacks;
    private final ActivationHistoryServiceBehavior activationHistory;
    private final PowerAuthAuthenticatorProvider authenticatorProvider;
    private final Fido2AuthenticatorService fido2AuthenticatorService;
    private final AssertionChallengeConverter assertionChallengeConverter;
<<<<<<< HEAD
    private final ActivationQueryService activationQueryService;

    @Autowired
    public PowerAuthAssertionProvider(RepositoryCatalogue repositoryCatalogue, AuditingServiceBehavior audit, OperationServiceBehavior operations, CallbackUrlBehavior callbacks, ActivationHistoryServiceBehavior activationHistory, PowerAuthAuthenticatorProvider authenticatorProvider, Fido2AuthenticatorService fido2AuthenticatorService, final AssertionChallengeConverter assertionChallengeConverter, ActivationQueryService activationQueryService) {
        this.repositoryCatalogue = repositoryCatalogue;
        this.audit = audit;
        this.operations = operations;
        this.callbacks = callbacks;
        this.activationHistory = activationHistory;
        this.authenticatorProvider = authenticatorProvider;
        this.fido2AuthenticatorService = fido2AuthenticatorService;
        this.assertionChallengeConverter = assertionChallengeConverter;
        this.activationQueryService = activationQueryService;
    }
=======
    private final OperationServiceBehavior operationServiceBehavior;
>>>>>>> 56aaa293

    @Override
    @Transactional
    public AssertionChallenge provideChallengeForAssertion(AssertionChallengeRequest request) throws GenericServiceException, Fido2AuthenticationFailedException {
        final List<AuthenticatorDetail> authenticatorDetails = new ArrayList<>();

        // If user ID is specified, fetch the user authenticators that should be allowed to respond the challenge
        final String userId = request.getUserId();
        if (userId != null) {
            //TODO: Optimize by fetching data for all applications
            for (String applicationId: request.getApplicationIds()) {
                final List<AuthenticatorDetail> ad = authenticatorProvider.findByUserId(userId, applicationId);
                authenticatorDetails.addAll(ad);
            }
        }

        final OperationDetailResponse operationDetailResponse = loadOrCreateOperation(request, authenticatorDetails);
        return assertionChallengeConverter.convertAssertionChallengeFromOperationDetail(operationDetailResponse, authenticatorDetails);
    }

    private OperationDetailResponse loadOrCreateOperation(final AssertionChallengeRequest request, final List<AuthenticatorDetail> authenticatorDetails) throws GenericServiceException {
        final String operationId = request.getOperationId();

        if (operationId == null) {
            logger.debug("Operation ID is null, creating a new operation.");
            final OperationCreateRequest operationCreateRequest = AssertionChallengeConverter.convertAssertionRequestToOperationRequest(request, authenticatorDetails);
            return operations.createOperation(operationCreateRequest);
        } else {
            logger.debug("Using the existing operation ID: {}", operationId);
            final OperationDetailRequest operationRequest = new OperationDetailRequest();
            operationRequest.setOperationId(request.getOperationId());
            return operationServiceBehavior.operationDetail(operationRequest);
        }
    }

    @Override
    @Transactional
    public AssertionChallenge approveAssertion(String challengeValue, AuthenticatorDetail authenticatorDetail, AuthenticatorData authenticatorData, CollectedClientData clientDataJSON) throws Fido2AuthenticationFailedException {
        try {

            final String[] split = challengeValue.split("&", 2);
            if (split.length != 2) {
                throw new Fido2AuthenticationFailedException("Invalid challenge");
            }
            final String operationId = split[0];
            final String operationData = split[1];

            final OperationApproveRequest operationApproveRequest = new OperationApproveRequest();
            operationApproveRequest.setOperationId(operationId);
            operationApproveRequest.setData(operationData);
            operationApproveRequest.setApplicationId(authenticatorDetail.getApplicationId());
            operationApproveRequest.setUserId(authenticatorDetail.getUserId());
            operationApproveRequest.setSignatureType(supportedSignatureType(authenticatorDetail, authenticatorData.getFlags().isUserVerified()));
            operationApproveRequest.getAdditionalData().putAll(prepareAdditionalData(authenticatorDetail, authenticatorData, clientDataJSON));
            final OperationUserActionResponse approveOperation = operations.attemptApproveOperation(operationApproveRequest, (operationEntity, request) -> {
                @SuppressWarnings("unchecked")
                final List<String> allowCredentials = (List<String>) operationEntity.getAdditionalData().get(ATTR_ALLOW_CREDENTIALS);
                final String credentialId = (String) request.getAdditionalData().get(ATTR_CREDENTIAL_ID);
                return allowCredentials == null || allowCredentials.isEmpty() || allowCredentials.contains(credentialId);
            });
            final UserActionResult result = approveOperation.getResult();
            final OperationDetailResponse operation = approveOperation.getOperation();
            auditAssertionResult(authenticatorDetail, result);
            if (result == UserActionResult.APPROVED) {
                final AssertionChallenge assertionChallenge = new AssertionChallenge();
                assertionChallenge.setChallenge(challengeValue);
                assertionChallenge.setUserId(operation.getUserId());
                assertionChallenge.setApplicationIds(operation.getApplications());
                assertionChallenge.setFailedAttempts(operation.getFailureCount());
                assertionChallenge.setMaxFailedAttempts(operation.getMaxFailureCount());
                return assertionChallenge;
            } else {
                handleStatus(operation.getStatus());
                throw new Fido2AuthenticationFailedException("Operation approval failed");
            }
        } catch (GenericServiceException ex) {
            throw new Fido2AuthenticationFailedException(ex.getMessage(), ex);
        }
    }

    @Override
    @Transactional
    public AssertionChallenge failAssertion(String challengeValue, AuthenticatorDetail authenticatorDetail, AuthenticatorData authenticatorData, CollectedClientData clientDataJSON) throws Fido2AuthenticationFailedException {
        try {
            final Date currentTimestamp = new Date();

            final String[] split = challengeValue.split("&", 1);
            final String operationId = split[0];

            final OperationFailApprovalRequest operationFailApprovalRequest = new OperationFailApprovalRequest();
            operationFailApprovalRequest.setOperationId(operationId);
            operationFailApprovalRequest.getAdditionalData().putAll(prepareAdditionalData(authenticatorDetail, authenticatorData, clientDataJSON));

            final ActivationRecordEntity activation = activationQueryService.findActivationForUpdate(authenticatorDetail.getActivationId()).orElseThrow(() -> {
                logger.info("Activation not found, activation ID: {}", authenticatorDetail.getActivationId());
                return new Fido2AuthenticationFailedException("Activation with ID: %s not found".formatted(authenticatorDetail.getActivationId()));
            });

            handleInvalidSignatureImpl(activation, new SignatureData(), currentTimestamp);

            final OperationUserActionResponse approveOperation = operations.failApprovalOperation(operationFailApprovalRequest);
            final OperationDetailResponse operation = approveOperation.getOperation();
            auditAssertionResult(authenticatorDetail, approveOperation.getResult());
            handleStatus(operation.getStatus());
            final AssertionChallenge assertionChallenge = new AssertionChallenge();
            assertionChallenge.setChallenge(challengeValue);
            assertionChallenge.setUserId(operation.getUserId());
            assertionChallenge.setApplicationIds(operation.getApplications());
            assertionChallenge.setFailedAttempts(operation.getFailureCount());
            assertionChallenge.setMaxFailedAttempts(operation.getMaxFailureCount());
            return assertionChallenge;
        } catch (GenericServiceException ex) {
            throw new Fido2AuthenticationFailedException(ex.getMessage(), ex);
        }
    }

    /**
     * Audit result of an assertion verification result.
     * @param authenticator Authenticator detail.
     * @param result Assertion verification result.
     */
    private void auditAssertionResult(final AuthenticatorDetail authenticator, final UserActionResult result) {
        final AuditDetail auditDetail = AuditDetail.builder()
                .type(AUDIT_TYPE_FIDO2)
                .param("userId", authenticator.getUserId())
                .param("applicationId", authenticator.getApplicationId())
                .param("activationId", authenticator.getActivationId())
                .param("result", result)
                .build();
        audit.log(AuditLevel.INFO, "Assertion result for activation with ID: {}", auditDetail, authenticator.getActivationId());
    }

    /**
     * Implementation of handle invalid signature.
     * @param activation Activation used for signature verification.
     * @param signatureData Data related to the signature.
     * @param currentTimestamp Signature verification timestamp.
     */
    private void handleInvalidSignatureImpl(ActivationRecordEntity activation, SignatureData signatureData, Date currentTimestamp) {
        // Get ActivationRepository
        final ActivationRepository activationRepository = repositoryCatalogue.getActivationRepository();

        final AuditingServiceBehavior.ActivationRecordDto activationDto = createActivationDtoFrom(activation);

        // By default do not notify listeners
        boolean notifyCallbackListeners = false;

        // Update the last used date
        activation.setTimestampLastUsed(currentTimestamp);

        long remainingAttempts = (activation.getMaxFailedAttempts() - activation.getFailedAttempts());
        if (remainingAttempts <= 0) {
            activation.setActivationStatus(ActivationStatus.BLOCKED);
            activation.setBlockedReason(AdditionalInformation.Reason.BLOCKED_REASON_MAX_FAILED_ATTEMPTS);
            // Save the activation and log change
            activationHistory.saveActivationAndLogChange(activation);
            final KeyValue entry = new KeyValue();
            entry.setKey(AdditionalInformation.Key.BLOCKED_REASON);
            entry.setValue(AdditionalInformation.Reason.BLOCKED_REASON_MAX_FAILED_ATTEMPTS);
            signatureData.getAdditionalInfo().add(entry);
            // notify callback listeners
            notifyCallbackListeners = true;
        } else {
            // Save the activation
            activationRepository.save(activation);
        }

        // Create the audit log record.
        audit.logSignatureAuditRecord(activationDto, signatureData, SignatureType.POSSESSION_KNOWLEDGE,false, null, "signature_does_not_match", currentTimestamp);

        // Notify callback listeners, if needed
        if (notifyCallbackListeners) {
            callbacks.notifyCallbackListenersOnActivationChange(activation);
        }
    }

    /**
     * Prepare map with additional data stored with the operation.
     *
     * @param authenticatorDetail Authenticator detail.
     * @param authenticatorData   Authenticator data.
     * @param clientDataJSON      Client data.
     * @return Additional data map.
     */
    private Map<String, Object> prepareAdditionalData(
            final AuthenticatorDetail authenticatorDetail,
            final AuthenticatorData authenticatorData,
            final CollectedClientData clientDataJSON) {
        final Map<String, Object> additionalData = new LinkedHashMap<>();
        additionalData.put(ATTR_ACTIVATION_ID, authenticatorDetail.getActivationId());
        additionalData.put(ATTR_APPLICATION_ID, authenticatorDetail.getApplicationId());
        additionalData.put(ATTR_CREDENTIAL_ID, authenticatorData.getAttestedCredentialData().getCredentialId());
        additionalData.put(ATTR_AUTH_FACTOR, supportedSignatureType(authenticatorDetail, authenticatorData.getFlags().isUserVerified()));
        additionalData.put(ATTR_ORIGIN, clientDataJSON.getOrigin());
        additionalData.put(ATTR_TOP_ORIGIN, clientDataJSON.getTopOrigin());
        return additionalData;
    }

    /**
     * Handle operation status.
     *
     * <ul>
     *     <li>PENDING - noop</li>
     *     <li>CANCELLED, APPROVED, REJECTED, or EXPIRED - throws exception with appropriate code and message.</li>
     * </ul>
     *
     * @param status Operation status.
     * @throws Fido2AuthenticationFailedException In case operation is in status that does not allow processing, the method throws appropriate exception.
     */
    private void handleStatus(OperationStatus status) throws Fido2AuthenticationFailedException {
        switch (status) {
            case PENDING -> { /* The operation is still pending, no-op. */ }
            case CANCELED -> throw new Fido2AuthenticationFailedException("OPERATION_ALREADY_CANCELED - Operation was already canceled");
            case APPROVED, REJECTED -> throw new Fido2AuthenticationFailedException("OPERATION_ALREADY_FINISHED - Operation was already completed");
            case FAILED -> throw new Fido2AuthenticationFailedException("OPERATION_ALREADY_FAILED - Operation already failed");
            default -> throw new Fido2AuthenticationFailedException("OPERATION_EXPIRED - Operation already expired");
        }
    }

    private SignatureType supportedSignatureType(AuthenticatorDetail authenticatorDetail, boolean userVerified) {
        final String aaguid = (String) authenticatorDetail.getExtras().get("aaguid");
        if (aaguid != null) {
            return userVerified ? fido2AuthenticatorService.findByAaguid(UUID.fromString(aaguid)).signatureType() : SignatureType.POSSESSION;
        } else {
            return SignatureType.POSSESSION;
        }
    }

    private static AuditingServiceBehavior.ActivationRecordDto createActivationDtoFrom(ActivationRecordEntity activation) {
        return AuditingServiceBehavior.ActivationRecordDto.builder()
                .activationId(activation.getActivationId())
                .applicationId(activation.getApplication().getId())
                .counter(activation.getCounter())
                .ctrDataBase64(activation.getCtrDataBase64())
                .userId(activation.getUserId())
                .activationStatus(activation.getActivationStatus())
                .build();
    }

}<|MERGE_RESOLUTION|>--- conflicted
+++ resolved
@@ -50,11 +50,9 @@
 import io.getlime.security.powerauth.app.server.service.behavior.tasks.OperationServiceBehavior;
 import io.getlime.security.powerauth.app.server.service.exceptions.GenericServiceException;
 import io.getlime.security.powerauth.app.server.service.model.signature.SignatureData;
-<<<<<<< HEAD
 import io.getlime.security.powerauth.app.server.service.persistence.ActivationQueryService;
-=======
+
 import lombok.AllArgsConstructor;
->>>>>>> 56aaa293
 import lombok.extern.slf4j.Slf4j;
 import org.springframework.stereotype.Service;
 import org.springframework.transaction.annotation.Transactional;
@@ -88,24 +86,8 @@
     private final PowerAuthAuthenticatorProvider authenticatorProvider;
     private final Fido2AuthenticatorService fido2AuthenticatorService;
     private final AssertionChallengeConverter assertionChallengeConverter;
-<<<<<<< HEAD
     private final ActivationQueryService activationQueryService;
-
-    @Autowired
-    public PowerAuthAssertionProvider(RepositoryCatalogue repositoryCatalogue, AuditingServiceBehavior audit, OperationServiceBehavior operations, CallbackUrlBehavior callbacks, ActivationHistoryServiceBehavior activationHistory, PowerAuthAuthenticatorProvider authenticatorProvider, Fido2AuthenticatorService fido2AuthenticatorService, final AssertionChallengeConverter assertionChallengeConverter, ActivationQueryService activationQueryService) {
-        this.repositoryCatalogue = repositoryCatalogue;
-        this.audit = audit;
-        this.operations = operations;
-        this.callbacks = callbacks;
-        this.activationHistory = activationHistory;
-        this.authenticatorProvider = authenticatorProvider;
-        this.fido2AuthenticatorService = fido2AuthenticatorService;
-        this.assertionChallengeConverter = assertionChallengeConverter;
-        this.activationQueryService = activationQueryService;
-    }
-=======
     private final OperationServiceBehavior operationServiceBehavior;
->>>>>>> 56aaa293
 
     @Override
     @Transactional
