/*
 * PowerAuth Server and related software components
 * Copyright (C) 2017 Lime - HighTech Solutions s.r.o.
 *
 * This program is free software: you can redistribute it and/or modify
 * it under the terms of the GNU Affero General Public License as published
 * by the Free Software Foundation, either version 3 of the License, or
 * (at your option) any later version.
 *
 * This program is distributed in the hope that it will be useful,
 * but WITHOUT ANY WARRANTY; without even the implied warranty of
 * MERCHANTABILITY or FITNESS FOR A PARTICULAR PURPOSE.  See the
 * GNU Affero General Public License for more details.
 *
 * You should have received a copy of the GNU Affero General Public License
 * along with this program.  If not, see <http://www.gnu.org/licenses/>.
 */

package io.getlime.security.powerauth.app.server.service.behavior.tasks;

import com.google.common.io.BaseEncoding;
import io.getlime.security.powerauth.CreateOfflineSignaturePayloadResponse;
import io.getlime.security.powerauth.SignatureType;
import io.getlime.security.powerauth.VerifyOfflineSignatureResponse;
import io.getlime.security.powerauth.VerifySignatureResponse;
<<<<<<< HEAD
import io.getlime.security.powerauth.app.server.database.model.entity.MasterKeyPairEntity;
import io.getlime.security.powerauth.app.server.database.repository.ActivationRepository;
import io.getlime.security.powerauth.app.server.database.repository.ApplicationVersionRepository;
=======
import io.getlime.security.powerauth.app.server.configuration.PowerAuthServiceConfiguration;
import io.getlime.security.powerauth.app.server.converter.ActivationStatusConverter;
import io.getlime.security.powerauth.app.server.converter.PowerAuthSignatureTypeConverter;
>>>>>>> a7d28868
import io.getlime.security.powerauth.app.server.database.RepositoryCatalogue;
import io.getlime.security.powerauth.app.server.database.model.ActivationStatus;
import io.getlime.security.powerauth.app.server.database.model.entity.ActivationRecordEntity;
import io.getlime.security.powerauth.app.server.database.model.entity.ApplicationVersionEntity;
<<<<<<< HEAD
import io.getlime.security.powerauth.app.server.configuration.PowerAuthServiceConfiguration;
import io.getlime.security.powerauth.app.server.converter.ActivationStatusConverter;
import io.getlime.security.powerauth.app.server.converter.PowerAuthSignatureTypeConverter;
import io.getlime.security.powerauth.app.server.database.repository.MasterKeyPairRepository;
import io.getlime.security.powerauth.app.server.service.exceptions.GenericServiceException;
import io.getlime.security.powerauth.app.server.service.i18n.LocalizationProvider;
import io.getlime.security.powerauth.app.server.service.model.ServiceError;
=======
import io.getlime.security.powerauth.app.server.database.repository.ActivationRepository;
>>>>>>> a7d28868
import io.getlime.security.powerauth.crypto.lib.enums.PowerAuthSignatureTypes;
import io.getlime.security.powerauth.crypto.lib.generator.KeyGenerator;
import io.getlime.security.powerauth.crypto.lib.util.Hash;
import io.getlime.security.powerauth.crypto.lib.util.SignatureUtils;
import io.getlime.security.powerauth.crypto.server.keyfactory.PowerAuthServerKeyFactory;
import io.getlime.security.powerauth.crypto.server.signature.PowerAuthServerSignature;
import io.getlime.security.powerauth.provider.CryptoProviderUtil;
import org.springframework.beans.factory.annotation.Autowired;
import org.springframework.stereotype.Component;

import javax.crypto.SecretKey;
import java.io.UnsupportedEncodingException;
import java.math.BigInteger;
import java.security.InvalidKeyException;
import java.security.PrivateKey;
import java.security.PublicKey;
import java.security.SignatureException;
import java.security.spec.InvalidKeySpecException;
import java.util.Date;
import java.util.List;
import java.util.Objects;

/**
 * Behavior class implementing the signature validation related processes. The class separates the
 * logic from the main service class.
 *
 * @author Petr Dvorak, petr@lime-company.eu
 */
@Component
public class SignatureServiceBehavior {

    private static final String OFFLINE_MODE = "offline";

    private RepositoryCatalogue repositoryCatalogue;

    private AuditingServiceBehavior auditingServiceBehavior;

    private CallbackUrlBehavior callbackUrlBehavior;

    private PowerAuthServiceConfiguration powerAuthServiceConfiguration;

    private LocalizationProvider localizationProvider;

    // Prepare converters
    private PowerAuthSignatureTypeConverter powerAuthSignatureTypeConverter = new PowerAuthSignatureTypeConverter();
    private ActivationStatusConverter activationStatusConverter = new ActivationStatusConverter();

    @Autowired
    public SignatureServiceBehavior(RepositoryCatalogue repositoryCatalogue, PowerAuthServiceConfiguration powerAuthServiceConfiguration, LocalizationProvider localizationProvider) {
        this.repositoryCatalogue = repositoryCatalogue;
        this.powerAuthServiceConfiguration = powerAuthServiceConfiguration;
        this.localizationProvider = localizationProvider;
    }

    @Autowired
    public void setAuditingServiceBehavior(AuditingServiceBehavior auditingServiceBehavior) {
        this.auditingServiceBehavior = auditingServiceBehavior;
    }

    @Autowired
    public void setCallbackUrlBehavior(CallbackUrlBehavior callbackUrlBehavior) {
        this.callbackUrlBehavior = callbackUrlBehavior;
    }

    private final PowerAuthServerSignature powerAuthServerSignature = new PowerAuthServerSignature();
    private final PowerAuthServerKeyFactory powerAuthServerKeyFactory = new PowerAuthServerKeyFactory();

    /**
     * Verify signature for given activation and provided data in online mode. Log every validation attempt in the audit log.
     *
     * @param activationId           Activation ID.
     * @param signatureType          Provided signature type.
     * @param signature              Provided signature.
     * @param dataString             String with data used to compute the signature.
     * @param applicationKey         Associated application key.
     * @param keyConversionUtilities Conversion utility class.
     * @return Response with the signature validation result object.
     * @throws UnsupportedEncodingException In case UTF-8 is not supported on the system.
     * @throws InvalidKeySpecException      In case invalid key is provided.
     * @throws InvalidKeyException          In case invalid key is provided.
     */
    public VerifySignatureResponse verifySignature(String activationId, SignatureType signatureType, String signature,
                                                   String dataString, String applicationKey, CryptoProviderUtil keyConversionUtilities)
            throws UnsupportedEncodingException, InvalidKeySpecException, InvalidKeyException {
        return verifySignature(activationId, signatureType, signature, dataString, applicationKey, keyConversionUtilities, false);
    }

    /**
     * Verify signature for given activation and provided data in offline mode. Log every validation attempt in the audit log.
     *
     * @param activationId           Activation ID.
     * @param signatureType          Provided signature type.
     * @param signature              Provided signature.
     * @param dataString             String with data used to compute the signature.
     * @param keyConversionUtilities Conversion utility class.
     * @return Response with the signature validation result object.
     * @throws UnsupportedEncodingException In case UTF-8 is not supported on the system.
     * @throws InvalidKeySpecException      In case invalid key is provided.
     * @throws InvalidKeyException          In case invalid key is provided.
     */
    public VerifySignatureResponse verifyOfflineSignature(String activationId, SignatureType signatureType, String signature,
                                                          String dataString, CryptoProviderUtil keyConversionUtilities)
            throws UnsupportedEncodingException, InvalidKeySpecException, InvalidKeyException {
        return verifySignature(activationId, signatureType, signature, dataString, null, keyConversionUtilities, true);
    }

    private VerifySignatureResponse verifySignature(String activationId, SignatureType signatureType, String signature,
                                                    String dataString, String applicationKey, CryptoProviderUtil keyConversionUtilities, boolean isOffline)
            throws UnsupportedEncodingException, InvalidKeySpecException, InvalidKeyException {
        // Prepare current timestamp in advance
        Date currentTimestamp = new Date();

        // Fetch related activation
        ActivationRecordEntity activation = repositoryCatalogue.getActivationRepository().findFirstByActivationId(activationId);

        // Only validate signature for existing ACTIVE activation records
        if (activation != null) {

            String applicationSecret;

            Long applicationId = activation.getApplication().getId();

            if (isOffline) {

                applicationSecret = OFFLINE_MODE;

            } else {
                // Check the activation - application relationship and version support
                ApplicationVersionEntity applicationVersion = repositoryCatalogue.getApplicationVersionRepository().findByApplicationKey(applicationKey);

                if (applicationVersion == null || !applicationVersion.getSupported() || !Objects.equals(applicationVersion.getApplication().getId(), applicationId)) {

                    // Get the data and append application KEY in this case, just for auditing reasons
                    byte[] data = (dataString + "&" + applicationKey).getBytes("UTF-8");
                    SignatureRequest signatureRequest = new SignatureRequest(data, signature, signatureType);
                    boolean notifyCallbackListeners = handleInvalidApplicationVersion(activation, signatureRequest, currentTimestamp);

                    // Notify callback listeners, if needed
                    if (notifyCallbackListeners) {
                        callbackUrlBehavior.notifyCallbackListeners(applicationId, activationId);
                    }

                    // return the data
                    return invalidStateResponse();
                }

                applicationSecret = applicationVersion.getApplicationSecret();
            }

            byte[] data = (dataString + "&" + applicationSecret).getBytes("UTF-8");
            SignatureRequest signatureRequest = new SignatureRequest(data, signature, signatureType);

            if (activation.getActivationStatus() == ActivationStatus.ACTIVE) {

                ValidateSignatureResponse validationResponse = validateSignature(activation, signatureRequest, keyConversionUtilities);

                // Check if the signature is valid
                if (validationResponse.isSignatureValid()) {

                    handleValidSignature(activation, validationResponse, signatureRequest, currentTimestamp);

                    return validSignatureResponse(activation, applicationId, signatureRequest);

                } else {

                    boolean notifyCallbackListeners = handleInvalidSignature(activation, signatureRequest, currentTimestamp);

                    // Notify callback listeners, if needed
                    if (notifyCallbackListeners) {
                        callbackUrlBehavior.notifyCallbackListeners(applicationId, activationId);
                    }

                    Long remainingAttempts = (activation.getMaxFailedAttempts() - activation.getFailedAttempts());
                    return invalidSignatureResponse(activation, applicationId, signatureRequest, remainingAttempts);

                }
            } else {

                handleInactiveActivationSignature(activation, signatureRequest, currentTimestamp);

                // return the data
                return invalidStateResponse();

            }
        } else { // Activation does not exist

            return invalidStateResponse();

        }
    }

    private boolean notPossessionFactorSignature(SignatureType signatureType) {
        return signatureType != null && !signatureType.equals(SignatureType.POSSESSION);
    }

    /**
     * Generates an invalid signature reponse when state is invalid (invalid applicationVersion, activation is not active, activation does not exist, etc.).
     *
     * @return Invalid signature response.
     */
    private VerifySignatureResponse invalidStateResponse() {
        VerifySignatureResponse response = new VerifySignatureResponse();
        response.setSignatureValid(false);
        response.setActivationStatus(activationStatusConverter.convert(ActivationStatus.REMOVED));
        return response;

    }

    /**
     * Generates a valid signature response when signature validation succeeded.
     * @param activation Activation ID.
     * @param applicationId Application ID.
     * @param signatureRequest Signature request.
     * @return Valid signature response.
     */
    private VerifySignatureResponse validSignatureResponse(ActivationRecordEntity activation, Long applicationId, SignatureRequest signatureRequest) {
        // return the data
        VerifySignatureResponse response = new VerifySignatureResponse();
        response.setSignatureValid(true);
        response.setActivationStatus(activationStatusConverter.convert(ActivationStatus.ACTIVE));
        response.setActivationId(activation.getActivationId());
        response.setRemainingAttempts(BigInteger.valueOf(activation.getMaxFailedAttempts()));
        response.setUserId(activation.getUserId());
        response.setApplicationId(applicationId);
        response.setSignatureType(signatureRequest.getSignatureType());
        return response;
    }

    /**
     * Generates an invalid signature response when signature validation failed.
     * @param activation Activation ID.
     * @param applicationId Application ID.
     * @param signatureRequest Signature request.
     * @param remainingAttempts Count of remaining attempts.
     * @return Invalid signature response.
     */
    private VerifySignatureResponse invalidSignatureResponse(ActivationRecordEntity activation, Long applicationId, SignatureRequest signatureRequest, Long remainingAttempts) {
        // return the data
        VerifySignatureResponse response = new VerifySignatureResponse();
        response.setSignatureValid(false);
        response.setActivationStatus(activationStatusConverter.convert(activation.getActivationStatus()));
        response.setActivationId(activation.getActivationId());
        response.setRemainingAttempts(BigInteger.valueOf(remainingAttempts));
        response.setUserId(activation.getUserId());
        response.setApplicationId(applicationId);
        response.setSignatureType(signatureRequest.getSignatureType());
        return response;
    }

    private ValidateSignatureResponse validateSignature(ActivationRecordEntity activation, SignatureRequest signatureRequest, CryptoProviderUtil keyConversionUtilities) throws InvalidKeyException, InvalidKeySpecException {
        // Get the server private and device public keys
        byte[] serverPrivateKeyBytes = BaseEncoding.base64().decode(activation.getServerPrivateKeyBase64());
        byte[] devicePublicKeyBytes = BaseEncoding.base64().decode(activation.getDevicePublicKeyBase64());
        PrivateKey serverPrivateKey = keyConversionUtilities.convertBytesToPrivateKey(serverPrivateKeyBytes);
        PublicKey devicePublicKey = keyConversionUtilities.convertBytesToPublicKey(devicePublicKeyBytes);

        // Compute the master secret key
        SecretKey masterSecretKey = powerAuthServerKeyFactory.generateServerMasterSecretKey(serverPrivateKey, devicePublicKey);

        // Get the signature keys according to the signature type
        final PowerAuthSignatureTypes powerAuthSignatureTypes = powerAuthSignatureTypeConverter.convertFrom(signatureRequest.getSignatureType());
        List<SecretKey> signatureKeys = powerAuthServerKeyFactory.keysForSignatureType(powerAuthSignatureTypes, masterSecretKey);

        // Verify the signature with given lookahead
        boolean signatureValid = false;
        long ctr = activation.getCounter();
        long lowestValidCounter = ctr;
        for (long iteratedCounter = ctr; iteratedCounter < ctr + powerAuthServiceConfiguration.getSignatureValidationLookahead(); iteratedCounter++) {
            signatureValid = powerAuthServerSignature.verifySignatureForData(signatureRequest.getData(), signatureRequest.getSignature(), signatureKeys, iteratedCounter);
            if (signatureValid) {
                // set the lowest valid counter and break at the lowest
                // counter where signature validates
                lowestValidCounter = iteratedCounter;
                break;
            }
        }
        return new ValidateSignatureResponse(signatureValid, lowestValidCounter);
    }

    private boolean handleInvalidApplicationVersion(ActivationRecordEntity activation, SignatureRequest signatureRequest, Date currentTimestamp) {
        // Get ActivationRepository
        final ActivationRepository activationRepository = repositoryCatalogue.getActivationRepository();

        // By default do not notify listeners
        boolean notifyCallbackListeners = false;

        // Increment the counter
        activation.setCounter(activation.getCounter() + 1);

        // Update failed attempts and block the activation, if necessary
        if (notPossessionFactorSignature(signatureRequest.getSignatureType())) {
            activation.setFailedAttempts(activation.getFailedAttempts() + 1);
            Long remainingAttempts = (activation.getMaxFailedAttempts() - activation.getFailedAttempts());
            if (remainingAttempts <= 0) {
                activation.setActivationStatus(ActivationStatus.BLOCKED);
                // notify callback listeners
                notifyCallbackListeners = true;
            }
        }

        // Update the last used date
        activation.setTimestampLastUsed(currentTimestamp);

        // Save the activation
        activationRepository.save(activation);

        // Create the audit log record
        auditingServiceBehavior.logSignatureAuditRecord(activation, signatureRequest.getSignatureType(), signatureRequest.getSignature(), signatureRequest.getData(),
                false, "activation_invalid_application", currentTimestamp);

        return notifyCallbackListeners;
    }

    private void handleValidSignature(ActivationRecordEntity activation, ValidateSignatureResponse validationResponse, SignatureRequest signatureRequest, Date currentTimestamp) {
        // Get ActivationRepository
        final ActivationRepository activationRepository = repositoryCatalogue.getActivationRepository();

        // Set the activation record counter to the lowest counter
        // (+1, since the client has incremented the counter)
        activation.setCounter(validationResponse.getLowestValidCounter() + 1);

        // Reset failed attempt count
        if (notPossessionFactorSignature(signatureRequest.getSignatureType())) {
            activation.setFailedAttempts(0L);
        }

        // Update the last used date
        activation.setTimestampLastUsed(currentTimestamp);

        // Save the activation
        activationRepository.save(activation);

        // Create the audit log record.
        auditingServiceBehavior.logSignatureAuditRecord(activation, signatureRequest.getSignatureType(), signatureRequest.getSignature(),
                signatureRequest.getData(), true, "signature_ok", currentTimestamp);
    }

    private boolean handleInvalidSignature(ActivationRecordEntity activation, SignatureRequest signatureRequest, Date currentTimestamp) {
        // Get ActivationRepository
        final ActivationRepository activationRepository = repositoryCatalogue.getActivationRepository();

        // By default do not notify listeners
        boolean notifyCallbackListeners = false;

        // Increment the activation record counter
        activation.setCounter(activation.getCounter() + 1);

        // Update failed attempts and block the activation, if necessary
        if (notPossessionFactorSignature(signatureRequest.getSignatureType())) {
            activation.setFailedAttempts(activation.getFailedAttempts() + 1);
        }

        Long remainingAttempts = (activation.getMaxFailedAttempts() - activation.getFailedAttempts());
        if (remainingAttempts <= 0) {
            activation.setActivationStatus(ActivationStatus.BLOCKED);
            notifyCallbackListeners = true;
        }

        // Update the last used date
        activation.setTimestampLastUsed(currentTimestamp);

        // Save the activation
        activationRepository.save(activation);

        // Create the audit log record.
        auditingServiceBehavior.logSignatureAuditRecord(activation, signatureRequest.getSignatureType(), signatureRequest.getSignature(), signatureRequest.getData(),
                false, "signature_does_not_match", currentTimestamp);

        return notifyCallbackListeners;
    }

<<<<<<< HEAD
    public CreateOfflineSignaturePayloadResponse createOfflineSignaturePayload(String activationId, String data, String message, CryptoProviderUtil keyConversionUtilities) throws GenericServiceException {

        // Fetch activation details from the repository
        final ActivationRepository activationRepository = repositoryCatalogue.getActivationRepository();
        final ActivationRecordEntity activation = activationRepository.findFirstByActivationId(activationId);
        if (activation == null) {
            throw localizationProvider.buildExceptionForCode(ServiceError.ACTIVATION_NOT_FOUND);
        }

        // Fetch associated master key pair data from the repository
        final Long applicationId = activation.getApplication().getId();
        final MasterKeyPairRepository masterKeyPairRepository = repositoryCatalogue.getMasterKeyPairRepository();
        final MasterKeyPairEntity masterKeyPair = masterKeyPairRepository.findFirstByApplicationIdOrderByTimestampCreatedDesc(applicationId);
        if (masterKeyPair == null) {
            throw localizationProvider.buildExceptionForCode(ServiceError.NO_MASTER_SERVER_KEYPAIR);
        }

        // Proceed and compute the results
        try {

            // Generate nonce
            final byte[] nonceBytes = new KeyGenerator().generateRandomBytes(16);
            String nonce = BaseEncoding.base64().encode(nonceBytes);

            // Compute data hash
            final byte[] dataHashBytes = Hash.sha256(data);
            String dataHash = BaseEncoding.base64().encode(dataHashBytes);

            // Prepare the private key
            final String keyPrivateBase64 = masterKeyPair.getMasterKeyPrivateBase64();
            final PrivateKey privateKey = keyConversionUtilities.convertBytesToPrivateKey(BaseEncoding.base64().decode(keyPrivateBase64));

            // Compute ECDSA signature of 'dataHash + "&" + nonce + "&" + message'
            final SignatureUtils signatureUtils = new SignatureUtils();
            final byte[] signatureBase = (dataHash + "&" + nonce + "&" + message).getBytes("UTF-8");
            final byte[] ecdsaSignatureBytes = signatureUtils.computeECDSASignature(signatureBase, privateKey);
            final String ecdsaSignature = BaseEncoding.base64().encode(ecdsaSignatureBytes);

            // Return the result
            CreateOfflineSignaturePayloadResponse response = new CreateOfflineSignaturePayloadResponse();
            response.setData(data);
            response.setMessage(message);
            response.setDataHash(dataHash);
            response.setNonce(nonce);
            response.setSignature(ecdsaSignature);
            return response;

        } catch (InvalidKeyException | InvalidKeySpecException e) {
            throw localizationProvider.buildExceptionForCode(ServiceError.INCORRECT_MASTER_SERVER_KEYPAIR_PRIVATE);
        } catch (SignatureException e) {
            throw localizationProvider.buildExceptionForCode(ServiceError.UNABLE_TO_COMPUTE_SIGNATURE);
        } catch (UnsupportedEncodingException e) {
            throw new GenericServiceException(ServiceError.UNKNOWN_ERROR, e.getMessage(), e.getLocalizedMessage());
        }
    }

    public VerifyOfflineSignatureResponse verifyOfflineSignature(String activationId, String data, String signature, SignatureType signatureType) {
        throw new UnsupportedOperationException();
    }

    private boolean notPossessionFactorSignature(SignatureType signatureType) {
        return signatureType != null && !signatureType.equals(SignatureType.POSSESSION);
=======
    private void handleInactiveActivationSignature(ActivationRecordEntity activation, SignatureRequest signatureRequest, Date currentTimestamp) {
        // Get ActivationRepository
        final ActivationRepository activationRepository = repositoryCatalogue.getActivationRepository();

        // Activation is not in active state, increase the counter anyway
        activation.setCounter(activation.getCounter() + 1);

        // Update the last used date
        activation.setTimestampLastUsed(currentTimestamp);

        // Save the activation
        activationRepository.save(activation);

        // Create the audit log record.
        auditingServiceBehavior.logSignatureAuditRecord(activation, signatureRequest.getSignatureType(), signatureRequest.getSignature(), signatureRequest.getData(),
                false, "activation_invalid_state", currentTimestamp);
    }

    private class SignatureRequest {

        private final byte[] data;
        private final String signature;
        private final SignatureType signatureType;

        SignatureRequest(byte[] data, String signature, SignatureType signatureType) {
            this.data = data;
            this.signature = signature;
            this.signatureType = signatureType;
        }

        byte[] getData() {
            return data;
        }

        String getSignature() {
            return signature;
        }

        SignatureType getSignatureType() {
            return signatureType;
        }
    }

    private class ValidateSignatureResponse {

        private final boolean signatureValid;
        private final long lowestValidCounter;

        ValidateSignatureResponse(boolean signatureValid, long lowestValidCounter) {
            this.signatureValid = signatureValid;
            this.lowestValidCounter = lowestValidCounter;
        }

        boolean isSignatureValid() {
            return signatureValid;
        }

        long getLowestValidCounter() {
            return lowestValidCounter;
        }
>>>>>>> a7d28868
    }
}<|MERGE_RESOLUTION|>--- conflicted
+++ resolved
@@ -23,30 +23,19 @@
 import io.getlime.security.powerauth.SignatureType;
 import io.getlime.security.powerauth.VerifyOfflineSignatureResponse;
 import io.getlime.security.powerauth.VerifySignatureResponse;
-<<<<<<< HEAD
 import io.getlime.security.powerauth.app.server.database.model.entity.MasterKeyPairEntity;
 import io.getlime.security.powerauth.app.server.database.repository.ActivationRepository;
-import io.getlime.security.powerauth.app.server.database.repository.ApplicationVersionRepository;
-=======
 import io.getlime.security.powerauth.app.server.configuration.PowerAuthServiceConfiguration;
 import io.getlime.security.powerauth.app.server.converter.ActivationStatusConverter;
 import io.getlime.security.powerauth.app.server.converter.PowerAuthSignatureTypeConverter;
->>>>>>> a7d28868
 import io.getlime.security.powerauth.app.server.database.RepositoryCatalogue;
 import io.getlime.security.powerauth.app.server.database.model.ActivationStatus;
 import io.getlime.security.powerauth.app.server.database.model.entity.ActivationRecordEntity;
 import io.getlime.security.powerauth.app.server.database.model.entity.ApplicationVersionEntity;
-<<<<<<< HEAD
-import io.getlime.security.powerauth.app.server.configuration.PowerAuthServiceConfiguration;
-import io.getlime.security.powerauth.app.server.converter.ActivationStatusConverter;
-import io.getlime.security.powerauth.app.server.converter.PowerAuthSignatureTypeConverter;
 import io.getlime.security.powerauth.app.server.database.repository.MasterKeyPairRepository;
 import io.getlime.security.powerauth.app.server.service.exceptions.GenericServiceException;
 import io.getlime.security.powerauth.app.server.service.i18n.LocalizationProvider;
 import io.getlime.security.powerauth.app.server.service.model.ServiceError;
-=======
-import io.getlime.security.powerauth.app.server.database.repository.ActivationRepository;
->>>>>>> a7d28868
 import io.getlime.security.powerauth.crypto.lib.enums.PowerAuthSignatureTypes;
 import io.getlime.security.powerauth.crypto.lib.generator.KeyGenerator;
 import io.getlime.security.powerauth.crypto.lib.util.Hash;
@@ -147,10 +136,20 @@
      * @throws InvalidKeySpecException      In case invalid key is provided.
      * @throws InvalidKeyException          In case invalid key is provided.
      */
-    public VerifySignatureResponse verifyOfflineSignature(String activationId, SignatureType signatureType, String signature,
-                                                          String dataString, CryptoProviderUtil keyConversionUtilities)
+    public VerifyOfflineSignatureResponse verifyOfflineSignature(String activationId, SignatureType signatureType, String signature,
+                                                                 String dataString, CryptoProviderUtil keyConversionUtilities)
             throws UnsupportedEncodingException, InvalidKeySpecException, InvalidKeyException {
-        return verifySignature(activationId, signatureType, signature, dataString, null, keyConversionUtilities, true);
+
+        final VerifySignatureResponse verifySignatureResponse = verifySignature(activationId, signatureType, signature, dataString, null, keyConversionUtilities, true);
+        VerifyOfflineSignatureResponse response = new VerifyOfflineSignatureResponse();
+        response.setActivationId(verifySignatureResponse.getActivationId());
+        response.setActivationStatus(verifySignatureResponse.getActivationStatus());
+        response.setApplicationId(verifySignatureResponse.getApplicationId());
+        response.setRemainingAttempts(verifySignatureResponse.getRemainingAttempts());
+        response.setSignatureType(verifySignatureResponse.getSignatureType());
+        response.setSignatureValid(verifySignatureResponse.isSignatureValid());
+        response.setUserId(verifySignatureResponse.getUserId());
+        return response;
     }
 
     private VerifySignatureResponse verifySignature(String activationId, SignatureType signatureType, String signature,
@@ -236,10 +235,6 @@
             return invalidStateResponse();
 
         }
-    }
-
-    private boolean notPossessionFactorSignature(SignatureType signatureType) {
-        return signatureType != null && !signatureType.equals(SignatureType.POSSESSION);
     }
 
     /**
@@ -418,7 +413,6 @@
         return notifyCallbackListeners;
     }
 
-<<<<<<< HEAD
     public CreateOfflineSignaturePayloadResponse createOfflineSignaturePayload(String activationId, String data, String message, CryptoProviderUtil keyConversionUtilities) throws GenericServiceException {
 
         // Fetch activation details from the repository
@@ -475,13 +469,10 @@
         }
     }
 
-    public VerifyOfflineSignatureResponse verifyOfflineSignature(String activationId, String data, String signature, SignatureType signatureType) {
-        throw new UnsupportedOperationException();
-    }
-
     private boolean notPossessionFactorSignature(SignatureType signatureType) {
         return signatureType != null && !signatureType.equals(SignatureType.POSSESSION);
-=======
+    }
+
     private void handleInactiveActivationSignature(ActivationRecordEntity activation, SignatureRequest signatureRequest, Date currentTimestamp) {
         // Get ActivationRepository
         final ActivationRepository activationRepository = repositoryCatalogue.getActivationRepository();
@@ -542,6 +533,5 @@
         long getLowestValidCounter() {
             return lowestValidCounter;
         }
->>>>>>> a7d28868
     }
 }