/*
 * PowerAuth Server and related software components
 * Copyright (C) 2023 Wultra s.r.o.
 *
 * This program is free software: you can redistribute it and/or modify
 * it under the terms of the GNU Affero General Public License as published
 * by the Free Software Foundation, either version 3 of the License, or
 * (at your option) any later version.
 *
 * This program is distributed in the hope that it will be useful,
 * but WITHOUT ANY WARRANTY; without even the implied warranty of
 * MERCHANTABILITY or FITNESS FOR A PARTICULAR PURPOSE.  See the
 * GNU Affero General Public License for more details.
 *
 * You should have received a copy of the GNU Affero General Public License
 * along with this program.  If not, see <http://www.gnu.org/licenses/>.
 */
package io.getlime.security.powerauth.app.server.service.behavior.tasks;

import com.fasterxml.jackson.core.JsonProcessingException;
import com.fasterxml.jackson.databind.ObjectMapper;
import com.wultra.security.powerauth.client.model.entity.Activation;
import com.wultra.security.powerauth.client.model.enumeration.Protocols;
import com.wultra.security.powerauth.client.model.request.RecoveryCodeActivationRequest;
import com.wultra.security.powerauth.client.model.response.*;
import io.getlime.security.powerauth.app.server.configuration.PowerAuthServiceConfiguration;
import io.getlime.security.powerauth.app.server.converter.ActivationOtpValidationConverter;
import io.getlime.security.powerauth.app.server.converter.ActivationStatusConverter;
import io.getlime.security.powerauth.app.server.converter.RecoveryPukConverter;
import io.getlime.security.powerauth.app.server.converter.ServerPrivateKeyConverter;
import io.getlime.security.powerauth.app.server.database.RepositoryCatalogue;
import io.getlime.security.powerauth.app.server.database.model.AdditionalInformation;
import io.getlime.security.powerauth.app.server.database.model.RecoveryPuk;
import io.getlime.security.powerauth.app.server.database.model.ServerPrivateKey;
import io.getlime.security.powerauth.app.server.database.model.entity.*;
import io.getlime.security.powerauth.app.server.database.model.enumeration.*;
import io.getlime.security.powerauth.app.server.database.repository.*;
import io.getlime.security.powerauth.app.server.service.replay.ReplayVerificationService;
import io.getlime.security.powerauth.app.server.service.exceptions.GenericServiceException;
import io.getlime.security.powerauth.app.server.service.i18n.LocalizationProvider;
import io.getlime.security.powerauth.app.server.service.model.ActivationRecovery;
import io.getlime.security.powerauth.app.server.service.model.ServiceError;
import io.getlime.security.powerauth.app.server.service.model.request.ActivationLayer2Request;
import io.getlime.security.powerauth.app.server.service.model.response.ActivationLayer2Response;
import io.getlime.security.powerauth.crypto.lib.encryptor.ecies.EciesDecryptor;
import io.getlime.security.powerauth.crypto.lib.encryptor.ecies.EciesEncryptor;
import io.getlime.security.powerauth.crypto.lib.encryptor.ecies.EciesFactory;
import io.getlime.security.powerauth.crypto.lib.encryptor.ecies.exception.EciesException;
import io.getlime.security.powerauth.crypto.lib.encryptor.ecies.model.*;
import io.getlime.security.powerauth.crypto.lib.generator.HashBasedCounter;
import io.getlime.security.powerauth.crypto.lib.generator.IdentifierGenerator;
import io.getlime.security.powerauth.crypto.lib.generator.KeyGenerator;
import io.getlime.security.powerauth.crypto.lib.model.ActivationStatusBlobInfo;
import io.getlime.security.powerauth.crypto.lib.model.RecoveryInfo;
import io.getlime.security.powerauth.crypto.lib.model.exception.CryptoProviderException;
import io.getlime.security.powerauth.crypto.lib.model.exception.GenericCryptoException;
import io.getlime.security.powerauth.crypto.lib.util.EciesUtils;
import io.getlime.security.powerauth.crypto.lib.util.KeyConvertor;
import io.getlime.security.powerauth.crypto.lib.util.PasswordHash;
import io.getlime.security.powerauth.crypto.server.activation.PowerAuthServerActivation;
import io.getlime.security.powerauth.crypto.server.keyfactory.PowerAuthServerKeyFactory;
import jakarta.validation.constraints.NotNull;
import net.javacrumbs.shedlock.core.LockAssert;
import net.javacrumbs.shedlock.spring.annotation.SchedulerLock;
import org.slf4j.Logger;
import org.slf4j.LoggerFactory;
import org.springframework.beans.factory.annotation.Autowired;
import org.springframework.data.domain.Pageable;
import org.springframework.scheduling.annotation.Scheduled;
import org.springframework.stereotype.Component;
import org.springframework.transaction.annotation.Transactional;

import javax.crypto.SecretKey;
import java.io.IOException;
import java.nio.charset.StandardCharsets;
import java.security.InvalidKeyException;
import java.security.KeyPair;
import java.security.PrivateKey;
import java.security.PublicKey;
import java.security.interfaces.ECPrivateKey;
import java.security.spec.InvalidKeySpecException;
import java.time.Instant;
import java.util.*;
import java.util.stream.Stream;

/**
 * Behavior class implementing processes related with activations. Used to move the
 * implementation outside the main service implementation.
 *
 * @author Petr Dvorak, petr@wultra.com
 */
@Component("activationServiceBehavior")
public class ActivationServiceBehavior {

    /**
     * Current PowerAuth protocol major version. Activations created with lower version will be upgraded to this version.
     */
    private static final byte POWERAUTH_PROTOCOL_VERSION = 0x3;

    private final RepositoryCatalogue repositoryCatalogue;

    private CallbackUrlBehavior callbackUrlBehavior;

    private ActivationHistoryServiceBehavior activationHistoryServiceBehavior;

    private LocalizationProvider localizationProvider;

    private final PowerAuthServiceConfiguration powerAuthServiceConfiguration;

    private final ReplayVerificationService eciesReplayPersistenceService;

    // Prepare converters
    private final ActivationStatusConverter activationStatusConverter = new ActivationStatusConverter();
    private final ActivationOtpValidationConverter activationOtpValidationConverter = new ActivationOtpValidationConverter();
    private ServerPrivateKeyConverter serverPrivateKeyConverter;
    private RecoveryPukConverter recoveryPukConverter;

    // Helper classes
    private final EciesFactory eciesFactory = new EciesFactory();
    private final ObjectMapper objectMapper;
    private final IdentifierGenerator identifierGenerator = new IdentifierGenerator();
    private final KeyGenerator keyGenerator = new KeyGenerator();

    // Prepare logger
    private static final Logger logger = LoggerFactory.getLogger(ActivationServiceBehavior.class);

    @Autowired
    public ActivationServiceBehavior(RepositoryCatalogue repositoryCatalogue, PowerAuthServiceConfiguration powerAuthServiceConfiguration, ReplayVerificationService eciesreplayPersistenceService, ObjectMapper objectMapper) {
        this.repositoryCatalogue = repositoryCatalogue;
        this.powerAuthServiceConfiguration = powerAuthServiceConfiguration;
        this.eciesReplayPersistenceService = eciesreplayPersistenceService;
        this.objectMapper = objectMapper;
    }

    @Autowired
    public void setCallbackUrlBehavior(CallbackUrlBehavior callbackUrlBehavior) {
        this.callbackUrlBehavior = callbackUrlBehavior;
    }

    @Autowired
    public void setLocalizationProvider(LocalizationProvider localizationProvider) {
        this.localizationProvider = localizationProvider;
    }

    @Autowired
    public void setActivationHistoryServiceBehavior(ActivationHistoryServiceBehavior activationHistoryServiceBehavior) {
        this.activationHistoryServiceBehavior = activationHistoryServiceBehavior;
    }

    @Autowired
    public void setServerPrivateKeyConverter(ServerPrivateKeyConverter serverPrivateKeyConverter) {
        this.serverPrivateKeyConverter = serverPrivateKeyConverter;
    }

    @Autowired
    public void setRecoveryPukConverter(RecoveryPukConverter recoveryPukConverter) {
        this.recoveryPukConverter = recoveryPukConverter;
    }

    private final PowerAuthServerKeyFactory powerAuthServerKeyFactory = new PowerAuthServerKeyFactory();
    private final PowerAuthServerActivation powerAuthServerActivation = new PowerAuthServerActivation();

    /**
     * Deactivate the activation in CREATED or PENDING_COMMIT if it's activation expiration timestamp
     * is below the given timestamp.
     *
     * @param timestamp  Timestamp to check activations against.
     * @param activation Activation to check.
     */
    private void deactivatePendingActivation(Date timestamp, ActivationRecordEntity activation, boolean isActivationLocked) {
        if ((activation.getActivationStatus().equals(ActivationStatus.CREATED) || activation.getActivationStatus().equals(ActivationStatus.PENDING_COMMIT)) && (timestamp.getTime() > activation.getTimestampActivationExpire().getTime())) {
            logger.info("Deactivating pending activation, activation ID: {}", activation.getActivationId());
            if (!isActivationLocked) {
                // Make sure activation is locked until the end of transaction in case it was not locked yet
                activation = repositoryCatalogue.getActivationRepository().findActivationWithLock(activation.getActivationId());
            }
            removeActivationInternal(activation, null, true);
        }
    }

    /**
     * Handle case when public key is invalid. Remove provided activation (mark as REMOVED),
     * notify callback listeners, and throw an exception.
     *
     * @param activation Activation to be removed.
     * @throws GenericServiceException Error caused by invalid public key.
     */
    private void handleInvalidPublicKey(ActivationRecordEntity activation) throws GenericServiceException {
        activation.setActivationStatus(ActivationStatus.REMOVED);
        activationHistoryServiceBehavior.saveActivationAndLogChange(activation);
        callbackUrlBehavior.notifyCallbackListenersOnActivationChange(activation);
        logger.warn("Invalid public key, activation ID: {}", activation.getActivationId());
        // Exception must not be rollbacking, otherwise data written to database in this method would be lost
        throw localizationProvider.buildExceptionForCode(ServiceError.ACTIVATION_NOT_FOUND);
    }

    /**
     * Validate activation in prepare or create activation step: it should be in CREATED state, it should be linked to correct
     * application and the activation code should have valid length.
     *
     * @param activation Activation used in prepare activation step.
     * @param application Application used in prepare activation step.
     * @param rollbackInCaseOfError Whether transaction should be rolled back in case of validation error.
     * @throws GenericServiceException In case activation state is invalid.
     */
    private void validateCreatedActivation(ActivationRecordEntity activation, ApplicationEntity application, boolean rollbackInCaseOfError) throws GenericServiceException {
        // If there is no such activation or application does not match the activation application, fail validation
        if (activation == null
                || !ActivationStatus.CREATED.equals(activation.getActivationStatus())
                || !Objects.equals(activation.getApplication().getRid(), application.getRid())) {
            logger.info("Activation state is invalid, activation ID: {}", activation != null ? activation.getActivationId() : "unknown");
            if (rollbackInCaseOfError) {
                // Rollback is used during createActivation and createActivationUsingRecoveryCode, because activation has just been initialized and it is invalid
                throw localizationProvider.buildRollbackingExceptionForCode(ServiceError.ACTIVATION_EXPIRED);
            } else {
                // Regular exception is used during prepareActivation
                throw localizationProvider.buildExceptionForCode(ServiceError.ACTIVATION_EXPIRED);
            }
        }

        // Make sure activation code has 23 characters
        if (activation.getActivationCode().length() != 23) {
            logger.warn("Activation code is invalid, activation ID: {}", activation.getActivationId());
            if (rollbackInCaseOfError) {
                // Rollback is used during createActivation and createActivationUsingRecoveryCode, because activation has just been initialized and it is invalid
                throw localizationProvider.buildRollbackingExceptionForCode(ServiceError.ACTIVATION_EXPIRED);
            } else {
                // Regular exception is used during prepareActivation
                throw localizationProvider.buildExceptionForCode(ServiceError.ACTIVATION_EXPIRED);
            }
        }
    }

    /**
     * Fetch a paginated list of activations for a given application ID and user ID.
     *
     * @param applicationId The Application ID for which to retrieve activations. If this is null, activations for all
     *                      applications associated with the provided user ID are retrieved.
     * @param userId The User ID for which to retrieve activations. This is required and cannot be null.
     * @param pageable An object that defines the pagination properties, including the page number and the size of each page.
     *                 It is used to retrieve the activations in a paginated format.
     * @return A {@link GetActivationListForUserResponse} object that includes the list of matching activations. Each
     *         activation is represented as an {@link Activation} object. The response also includes the user ID associated
     *         with the activations.
     */
<<<<<<< HEAD
    public GetActivationListForUserResponse getActivationList(String applicationId, String userId, Set<Protocols> protocols) {
=======
    public GetActivationListForUserResponse getActivationList(String applicationId, String userId, Pageable pageable) {
>>>>>>> d4d09f91

        // Generate timestamp in advance
        final Date timestamp = new Date();

        // Get the repository
        final ActivationRepository activationRepository = repositoryCatalogue.getActivationRepository();

        List<ActivationRecordEntity> activationsList;
        if (applicationId == null) {
            activationsList = activationRepository.findByUserId(userId, pageable);
        } else {
            activationsList = activationRepository.findByApplicationIdAndUserId(applicationId, userId, pageable);
        }

        final GetActivationListForUserResponse response = new GetActivationListForUserResponse();
        response.setUserId(userId);
        if (activationsList != null) {
            for (ActivationRecordEntity activation : activationsList) {

                deactivatePendingActivation(timestamp, activation, false);

                if (!protocols.contains(Protocols.valueOf(activation.getProtocol().toUpperCase()))) { // skip authenticators that were not required
                    continue;
                }

                // Map between database object and service objects
                final Activation activationServiceItem = new Activation();
                activationServiceItem.setActivationId(activation.getActivationId());
                activationServiceItem.setActivationStatus(activationStatusConverter.convert(activation.getActivationStatus()));
                activationServiceItem.setBlockedReason(activation.getBlockedReason());
                activationServiceItem.setExternalId(activation.getExternalId());
                activationServiceItem.setActivationName(activation.getActivationName());
                activationServiceItem.setExtras(activation.getExtras());
                activationServiceItem.setProtocol(activation.getProtocol());
                activationServiceItem.setPlatform(activation.getPlatform());
                activationServiceItem.setDeviceInfo(activation.getDeviceInfo());
                activationServiceItem.getActivationFlags().addAll(activation.getFlags());
                activationServiceItem.setTimestampCreated(activation.getTimestampCreated());
                activationServiceItem.setTimestampLastUsed(activation.getTimestampLastUsed());
                activationServiceItem.setTimestampLastChange(activation.getTimestampLastChange());
                activationServiceItem.setUserId(activation.getUserId());
                activationServiceItem.setApplicationId(activation.getApplication().getId());
                // Unknown version is converted to 0 in service
                activationServiceItem.setVersion(activation.getVersion() == null ? 0L : activation.getVersion());
                activationServiceItem.setFailedAttempts(activation.getFailedAttempts());
                activationServiceItem.setMaxFailedAttempts(activation.getMaxFailedAttempts());
                activationServiceItem.setDevicePublicKeyBase64(activation.getDevicePublicKeyBase64());
                response.getActivations().add(activationServiceItem);
            }
        }
        return response;
    }

    /**
     * Lookup activations using various query parameters.
     *
     * @param userIds User IDs to be used in the activations query.
     * @param applicationIds Application IDs to be used in the activations query (optional).
     * @param timestampLastUsedBefore Last used timestamp to be used in the activations query, return all records where timestampLastUsed &lt; timestampLastUsedBefore.
     * @param timestampLastUsedAfter Last used timestamp to be used in the activations query, return all records where timestampLastUsed &gt;= timestampLastUsedAfter.
     * @param activationStatus Activation status to be used in the activations query (optional).
     * @return Response with list of matching activations.
     */
    public LookupActivationsResponse lookupActivations(List<String> userIds, List<String> applicationIds, Date timestampLastUsedBefore, Date timestampLastUsedAfter, ActivationStatus activationStatus, List<String> activationFlags) {
        final LookupActivationsResponse response = new LookupActivationsResponse();
        final ActivationRepository activationRepository = repositoryCatalogue.getActivationRepository();
        if (applicationIds != null && applicationIds.isEmpty()) {
            // Make sure application ID list is null in case no application ID is specified
            applicationIds = null;
        }
        final List<ActivationStatus> statuses = new ArrayList<>();
        if (activationStatus == null) {
            // In case activation status is not specified, consider all statuses
            statuses.addAll(Arrays.asList(ActivationStatus.values()));
        } else {
            statuses.add(activationStatus);
        }
        final List<ActivationRecordEntity> activationsList = activationRepository.lookupActivations(userIds, applicationIds, timestampLastUsedBefore, timestampLastUsedAfter, statuses);
        if (activationsList.isEmpty()) {
            return response;
        }

        final List<ActivationRecordEntity> filteredActivationList = new ArrayList<>();
        // Filter activation by activation flags in case they are specified
        if (activationFlags != null && !activationFlags.isEmpty()) {
            final List<ActivationRecordEntity> activationsWithFlags = activationsList.stream()
                    .filter(activation -> new HashSet<>(activation.getFlags()).containsAll(activationFlags))
                    .toList();
            filteredActivationList.addAll(activationsWithFlags);
        } else {
            filteredActivationList.addAll(activationsList);
        }

        for (ActivationRecordEntity activation : filteredActivationList) {
            // Map between database object and service objects
            final Activation activationServiceItem = new Activation();
            activationServiceItem.setActivationId(activation.getActivationId());
            activationServiceItem.setActivationStatus(activationStatusConverter.convert(activation.getActivationStatus()));
            activationServiceItem.setBlockedReason(activation.getBlockedReason());
            activationServiceItem.setExternalId(activation.getExternalId());
            activationServiceItem.setActivationName(activation.getActivationName());
            activationServiceItem.setExtras(activation.getExtras());
            activationServiceItem.setProtocol(activation.getProtocol());
            activationServiceItem.setPlatform(activation.getPlatform());
            activationServiceItem.setDeviceInfo(activation.getDeviceInfo());
            activationServiceItem.getActivationFlags().addAll(activation.getFlags());
            activationServiceItem.setTimestampCreated(activation.getTimestampCreated());
            activationServiceItem.setTimestampLastUsed(activation.getTimestampLastUsed());
            activationServiceItem.setTimestampLastChange(activation.getTimestampLastChange());
            activationServiceItem.setUserId(activation.getUserId());
            activationServiceItem.setApplicationId(activation.getApplication().getId());
            // Unknown version is converted to 0 in service
            activationServiceItem.setVersion(activation.getVersion() == null ? 0L : activation.getVersion());
            activationServiceItem.setFailedAttempts(activation.getFailedAttempts());
            activationServiceItem.setMaxFailedAttempts(activation.getMaxFailedAttempts());
            activationServiceItem.setDevicePublicKeyBase64(activation.getDevicePublicKeyBase64());
            response.getActivations().add(activationServiceItem);
        }

        return response;
    }

    /**
     * Update status for activations.
     * @param activationIds Identifiers of activations to update.
     * @param activationStatus Activation status to use.
     * @return Response with indication whether status update succeeded.
     */
    public UpdateStatusForActivationsResponse updateStatusForActivation(List<String> activationIds, ActivationStatus activationStatus) {
        final UpdateStatusForActivationsResponse response = new UpdateStatusForActivationsResponse();
        final ActivationRepository activationRepository = repositoryCatalogue.getActivationRepository();

        activationIds.forEach(activationId -> {
            final ActivationRecordEntity activation = activationRepository.findActivationWithLock(activationId);
            if (!activation.getActivationStatus().equals(activationStatus)) {
                // Update activation status, persist change and notify callback listeners
                activation.setActivationStatus(activationStatus);
                activationHistoryServiceBehavior.saveActivationAndLogChange(activation);
                callbackUrlBehavior.notifyCallbackListenersOnActivationChange(activation);
            }
        });

        response.setUpdated(true);

        return response;
    }

    /**
     * Get activation status for given activation ID
     *
     * @param activationId           Activation ID
     * @param challenge              Challenge for activation status blob encryption (since protocol V3.1)
     * @param keyConversionUtilities Key conversion utility class
     * @return Activation status response
     * @throws GenericServiceException        Thrown when cryptography error occurs.
     */
    public GetActivationStatusResponse getActivationStatus(String activationId, String challenge, KeyConvertor keyConversionUtilities) throws GenericServiceException {
        try {
            // Generate timestamp in advance
            final Date timestamp = new Date();

            // Get the repository
            final ActivationRepository activationRepository = repositoryCatalogue.getActivationRepository();
            final MasterKeyPairRepository masterKeyPairRepository = repositoryCatalogue.getMasterKeyPairRepository();

            // Prepare key generator
            final KeyGenerator keyGenerator = new KeyGenerator();

            final ActivationRecordEntity activation = activationRepository.findActivationWithoutLock(activationId);

            // Check if the activation exists
            if (activation != null) {

                // Deactivate old pending activations first
                deactivatePendingActivation(timestamp, activation, false);

                final ApplicationEntity application = activation.getApplication();
                final String applicationId = application.getId();

                // Handle CREATED activation
                if (activation.getActivationStatus() == ActivationStatus.CREATED) {

                    // Created activations are not able to transfer valid status blob to the client
                    // since both keys were not exchanged yet and transport cannot be secured.
                    final byte[] randomStatusBlob = keyGenerator.generateRandomBytes(32);
                    // Use random nonce in case that challenge was provided.
                    final String randomStatusBlobNonce = challenge == null ? null : Base64.getEncoder().encodeToString(keyGenerator.generateRandomBytes(16));

                    // Activation signature
                    final MasterKeyPairEntity masterKeyPairEntity = masterKeyPairRepository.findFirstByApplicationIdOrderByTimestampCreatedDesc(applicationId);
                    if (masterKeyPairEntity == null) {
                        logger.error("Missing key pair for application ID: {}", applicationId);
                        // Rollback is not required, database is not used for writing
                        throw localizationProvider.buildExceptionForCode(ServiceError.NO_MASTER_SERVER_KEYPAIR);
                    }
                    final String masterPrivateKeyBase64 = masterKeyPairEntity.getMasterKeyPrivateBase64();
                    final byte[] masterPrivateKeyBytes = Base64.getDecoder().decode(masterPrivateKeyBase64);
                    final byte[] activationSignature = powerAuthServerActivation.generateActivationSignature(
                            activation.getActivationCode(),
                            keyConversionUtilities.convertBytesToPrivateKey(masterPrivateKeyBytes)
                    );

                    // return the data
                    final GetActivationStatusResponse response = new GetActivationStatusResponse();
                    response.setActivationId(activationId);
                    response.setUserId(activation.getUserId());
                    response.setActivationStatus(activationStatusConverter.convert(activation.getActivationStatus()));
                    response.setActivationOtpValidation(activationOtpValidationConverter.convertFrom(activation.getActivationOtpValidation()));
                    response.setBlockedReason(activation.getBlockedReason());
                    response.setActivationName(activation.getActivationName());
                    response.setExtras(activation.getExtras());
                    response.setApplicationId(applicationId);
                    response.setFailedAttempts(activation.getFailedAttempts());
                    response.setMaxFailedAttempts(activation.getMaxFailedAttempts());
                    response.setTimestampCreated(activation.getTimestampCreated());
                    response.setTimestampLastUsed(activation.getTimestampLastUsed());
                    response.setTimestampLastChange(activation.getTimestampLastChange());
                    response.setEncryptedStatusBlob(Base64.getEncoder().encodeToString(randomStatusBlob));
                    response.setEncryptedStatusBlobNonce(randomStatusBlobNonce);
                    response.setActivationCode(activation.getActivationCode());
                    response.setActivationSignature(Base64.getEncoder().encodeToString(activationSignature));
                    response.setDevicePublicKeyFingerprint(null);
                    response.setPlatform(activation.getPlatform());
                    response.setDeviceInfo(activation.getDeviceInfo());
                    response.getActivationFlags().addAll(activation.getFlags());
                    response.getApplicationRoles().addAll(application.getRoles());
                    // Unknown version is converted to 0 in service
                    response.setVersion(activation.getVersion() == null ? 0L : activation.getVersion());
                    return response;

                } else {

                    // Get the server private and device public keys to compute the transport key
                    final String devicePublicKeyBase64 = activation.getDevicePublicKeyBase64();

                    // Get the server public key for the fingerprint
                    final String serverPublicKeyBase64 = activation.getServerPublicKeyBase64();

                    // Decrypt server private key (depending on encryption mode)
                    final String serverPrivateKeyFromEntity = activation.getServerPrivateKeyBase64();
                    final EncryptionMode serverPrivateKeyEncryptionMode = activation.getServerPrivateKeyEncryption();
                    final ServerPrivateKey serverPrivateKeyEncrypted = new ServerPrivateKey(serverPrivateKeyEncryptionMode, serverPrivateKeyFromEntity);
                    final String serverPrivateKeyBase64 = serverPrivateKeyConverter.fromDBValue(serverPrivateKeyEncrypted, activation.getUserId(), activationId);

                    // If an activation was turned to REMOVED directly from CREATED state,
                    // there is no device public key in the database - we need to handle
                    // that case by defaulting the encryptedStatusBlob to random value...
                    byte[] encryptedStatusBlob = keyGenerator.generateRandomBytes(32);
                    String encryptedStatusBlobNonce = null;

                    // Prepare a value for the device public key fingerprint
                    String activationFingerPrint = null;

                    // There is a device public key available, therefore we can compute
                    // the real encryptedStatusBlob value.
                    if (devicePublicKeyBase64 != null) {

                        final PrivateKey serverPrivateKey = keyConversionUtilities.convertBytesToPrivateKey(Base64.getDecoder().decode(serverPrivateKeyBase64));
                        final PublicKey devicePublicKey = keyConversionUtilities.convertBytesToPublicKey(Base64.getDecoder().decode(devicePublicKeyBase64));
                        final PublicKey serverPublicKey = keyConversionUtilities.convertBytesToPublicKey(Base64.getDecoder().decode(serverPublicKeyBase64));

                        final SecretKey masterSecretKey = powerAuthServerKeyFactory.generateServerMasterSecretKey(serverPrivateKey, devicePublicKey);
                        final SecretKey transportKey = powerAuthServerKeyFactory.generateServerTransportKey(masterSecretKey);

                        final String ctrDataBase64 = activation.getCtrDataBase64();
                        byte[] ctrDataHashForStatusBlob;
                        if (ctrDataBase64 != null) {
                            // In crypto v3 counter data is stored with activation. We have to calculate hash from
                            // the counter value, before it's encoded into the status blob. The value might be replaced
                            // in `encryptedStatusBlob()` function that injects random data, depending on the version
                            // of the status blob encryption.
                            final byte[] ctrData = Base64.getDecoder().decode(ctrDataBase64);
                            ctrDataHashForStatusBlob = powerAuthServerActivation.calculateHashFromHashBasedCounter(ctrData, transportKey);
                        } else {
                            // In crypto v2 counter data is not present, so use an array of zero bytes. This might be
                            // replaced in `encryptedStatusBlob()` function that injects random data automatically,
                            // depending on the version of the status blob encryption.
                            ctrDataHashForStatusBlob = new byte[16];
                        }
                        byte[] statusChallenge;
                        byte[] statusNonce;
                        if (challenge != null) {
                            // If challenge is present, then also generate a new nonce. Protocol V3.1+
                            statusChallenge = Base64.getDecoder().decode(challenge);
                            statusNonce = keyGenerator.generateRandomBytes(16);
                            encryptedStatusBlobNonce = Base64.getEncoder().encodeToString(statusNonce);
                        } else {
                            // Older protocol versions, where IV derivation is not available.
                            statusChallenge = null;
                            statusNonce = null;
                        }

                        // Encrypt the status blob
                        final ActivationStatusBlobInfo statusBlobInfo = new ActivationStatusBlobInfo();
                        statusBlobInfo.setActivationStatus(activation.getActivationStatus().getByte());
                        statusBlobInfo.setCurrentVersion(activation.getVersion().byteValue());
                        statusBlobInfo.setUpgradeVersion(POWERAUTH_PROTOCOL_VERSION);
                        statusBlobInfo.setFailedAttempts(activation.getFailedAttempts().byteValue());
                        statusBlobInfo.setMaxFailedAttempts(activation.getMaxFailedAttempts().byteValue());
                        statusBlobInfo.setCtrLookAhead((byte)powerAuthServiceConfiguration.getSignatureValidationLookahead());
                        statusBlobInfo.setCtrByte(activation.getCounter().byteValue());
                        statusBlobInfo.setCtrDataHash(ctrDataHashForStatusBlob);
                        encryptedStatusBlob = powerAuthServerActivation.encryptedStatusBlob(statusBlobInfo, statusChallenge, statusNonce, transportKey);

                        // Assign the activation fingerprint
                        switch (activation.getVersion()) {
                            case 3 ->
                                    activationFingerPrint = powerAuthServerActivation.computeActivationFingerprint(devicePublicKey, serverPublicKey, activation.getActivationId());
                            default -> {
                                logger.error("Unsupported activation version: {}", activation.getVersion());
                                // Rollback is not required, database is not used for writing
                                throw localizationProvider.buildExceptionForCode(ServiceError.ACTIVATION_INCORRECT_STATE);
                            }
                        }
                    }

                    // return the data
                    final GetActivationStatusResponse response = new GetActivationStatusResponse();
                    response.setActivationId(activationId);
                    response.setActivationStatus(activationStatusConverter.convert(activation.getActivationStatus()));
                    response.setActivationOtpValidation(activationOtpValidationConverter.convertFrom(activation.getActivationOtpValidation()));
                    response.setBlockedReason(activation.getBlockedReason());
                    response.setActivationName(activation.getActivationName());
                    response.setUserId(activation.getUserId());
                    response.setExtras(activation.getExtras());
                    response.setApplicationId(applicationId);
                    response.setFailedAttempts(activation.getFailedAttempts());
                    response.setMaxFailedAttempts(activation.getMaxFailedAttempts());
                    response.setTimestampCreated(activation.getTimestampCreated());
                    response.setTimestampLastUsed(activation.getTimestampLastUsed());
                    response.setTimestampLastChange(activation.getTimestampLastChange());
                    response.setEncryptedStatusBlob(Base64.getEncoder().encodeToString(encryptedStatusBlob));
                    response.setEncryptedStatusBlobNonce(encryptedStatusBlobNonce);
                    response.setActivationCode(null);
                    response.setActivationSignature(null);
                    response.setDevicePublicKeyFingerprint(activationFingerPrint);
                    response.setPlatform(activation.getPlatform());
                    response.setDeviceInfo(activation.getDeviceInfo());
                    response.getActivationFlags().addAll(activation.getFlags());
                    response.getApplicationRoles().addAll(application.getRoles());
                    // Unknown version is converted to 0 in service
                    response.setVersion(activation.getVersion() == null ? 0L : activation.getVersion());
                    return response;

                }
            } else {

                // Activations that do not exist should return REMOVED state and
                // a random status blob
                final byte[] randomStatusBlob = keyGenerator.generateRandomBytes(32);
                // Use random nonce in case that challenge was provided.
                final String randomStatusBlobNonce = challenge == null ? null : Base64.getEncoder().encodeToString(keyGenerator.generateRandomBytes(16));

                // Generate date
                final Date zeroDate = new Date(0);

                // return the data
                final GetActivationStatusResponse response = new GetActivationStatusResponse();
                response.setActivationId(activationId);
                response.setActivationStatus(activationStatusConverter.convert(ActivationStatus.REMOVED));
                response.setActivationOtpValidation(com.wultra.security.powerauth.client.model.enumeration.ActivationOtpValidation.NONE);
                response.setBlockedReason(null);
                response.setActivationName("unknown");
                response.setUserId("unknown");
                response.setApplicationId(null);
                response.setExtras(null);
                response.setPlatform(null);
                response.setDeviceInfo(null);
                response.setTimestampCreated(zeroDate);
                response.setTimestampLastUsed(zeroDate);
                response.setTimestampLastChange(null);
                response.setFailedAttempts(0L);
                response.setMaxFailedAttempts(powerAuthServiceConfiguration.getSignatureMaxFailedAttempts());
                response.setEncryptedStatusBlob(Base64.getEncoder().encodeToString(randomStatusBlob));
                response.setEncryptedStatusBlobNonce(randomStatusBlobNonce);
                response.setActivationCode(null);
                response.setActivationSignature(null);
                response.setDevicePublicKeyFingerprint(null);
                // Use 0 as version when version is undefined
                response.setVersion(0L);
                return response;
            }
        } catch (InvalidKeySpecException | InvalidKeyException ex) {
            logger.error(ex.getMessage(), ex);
            // Rollback is not required, database is not used for writing
            throw localizationProvider.buildExceptionForCode(ServiceError.INVALID_KEY_FORMAT);
        } catch (GenericCryptoException ex) {
            logger.error(ex.getMessage(), ex);
            /// Rollback is not required, database is not used for writing
            throw localizationProvider.buildExceptionForCode(ServiceError.GENERIC_CRYPTOGRAPHY_ERROR);
        } catch (CryptoProviderException ex) {
            logger.error(ex.getMessage(), ex);
            // Rollback is not required, database is not used for writing
            throw localizationProvider.buildExceptionForCode(ServiceError.INVALID_CRYPTO_PROVIDER);
        }
    }

    /**
     * Init activation with given parameters
     *
     * @param applicationId             Application ID
     * @param userId                    User ID
     * @param maxFailureCount           Maximum failed attempt count (5)
     * @param activationExpireTimestamp Timestamp after which activation can no longer be completed
     * @param activationOtpValidation   Activation OTP validation mode
     * @param activationOtp             Activation OTP
     * @param flags                     Activation flags array.
     * @param keyConversionUtilities    Utility class for key conversion
     * @return Response with activation initialization data
     * @throws GenericServiceException If invalid values are provided.
     */
    public InitActivationResponse initActivation(Protocols protocol, String applicationId, String userId, Long maxFailureCount, Date activationExpireTimestamp,
                                                 com.wultra.security.powerauth.client.model.enumeration.ActivationOtpValidation activationOtpValidation, String activationOtp, List<String> flags,
                                                 KeyConvertor keyConversionUtilities) throws GenericServiceException {
        try {
            // Generate timestamp in advance
            final Date timestamp = new Date();

            if (userId == null || userId.isEmpty() || userId.length() > 255) {
                logger.warn("User ID not specified or invalid");
                // Rollback is not required, error occurs before writing to database
                throw localizationProvider.buildExceptionForCode(ServiceError.NO_USER_ID);
            }

            if (applicationId == null) {
                logger.warn("Application ID not specified");
                // Rollback is not required, error occurs before writing to database
                throw localizationProvider.buildExceptionForCode(ServiceError.NO_APPLICATION_ID);
            }

            // Find application by application key
            final ApplicationRepository applicationRepository = repositoryCatalogue.getApplicationRepository();
            final Optional<ApplicationEntity> applicationEntityOptional = applicationRepository.findById(applicationId);
            if (applicationEntityOptional.isEmpty()) {
                logger.warn("Application does not exist: {}", applicationId);
                // Rollback is not required, error occurs before writing to database
                throw localizationProvider.buildExceptionForCode(ServiceError.INVALID_APPLICATION);
            }
            final ApplicationEntity applicationEntity = applicationEntityOptional.get();

            // Get the repository
            final ActivationRepository activationRepository = repositoryCatalogue.getActivationRepository();
            final MasterKeyPairRepository masterKeyPairRepository = repositoryCatalogue.getMasterKeyPairRepository();

            // Get number of max attempts from request or from constants, if not provided
            Long maxAttempt = maxFailureCount;
            if (maxAttempt == null) { // use the default value
                maxAttempt = powerAuthServiceConfiguration.getSignatureMaxFailedAttempts();
            } else if (maxFailureCount <= 0) { // only allow custom values > 0
                logger.warn("Activation cannot be created with the specified properties: maxFailureCount");
                // Rollback is not required, error occurs before writing to database
                throw localizationProvider.buildExceptionForCode(ServiceError.ACTIVATION_CREATE_FAILED);
            }

            // Get activation expiration date from request or from constants, if not provided
            Date timestampExpiration = activationExpireTimestamp;
            if (timestampExpiration == null) {
                timestampExpiration = new Date(timestamp.getTime()  +
                        powerAuthServiceConfiguration.getActivationValidityBeforeActive().toMillis());
            }

            // Validate combination of activation OTP and OTP validation mode.
            final boolean hasActivationOtp = activationOtp != null && !activationOtp.isEmpty();
            if (activationOtpValidation == null) {
                activationOtpValidation = com.wultra.security.powerauth.client.model.enumeration.ActivationOtpValidation.NONE;
            }
            if ((activationOtpValidation == com.wultra.security.powerauth.client.model.enumeration.ActivationOtpValidation.NONE && hasActivationOtp) ||
                    (activationOtpValidation != com.wultra.security.powerauth.client.model.enumeration.ActivationOtpValidation.NONE && !hasActivationOtp)) {
                logger.warn("Activation OTP doesn't match its validation mode.");
                throw localizationProvider.buildExceptionForCode(ServiceError.INVALID_REQUEST);
            }
            // Generate hash from activation OTP
            final String activationOtpHash = activationOtp == null ? null : PasswordHash.hash(activationOtp.getBytes(StandardCharsets.UTF_8));

            // Fetch the latest master private key
            final MasterKeyPairEntity masterKeyPair = masterKeyPairRepository.findFirstByApplicationIdOrderByTimestampCreatedDesc(applicationEntity.getId());
            if (masterKeyPair == null) {
                GenericServiceException ex = localizationProvider.buildExceptionForCode(ServiceError.NO_MASTER_SERVER_KEYPAIR);
                // Rollback is not required, error occurs before writing to database
                logger.error("No master key pair found for application ID: {}", applicationId);
                throw ex;
            }
            final byte[] masterPrivateKeyBytes = Base64.getDecoder().decode(masterKeyPair.getMasterKeyPrivateBase64());
            final PrivateKey masterPrivateKey = keyConversionUtilities.convertBytesToPrivateKey(masterPrivateKeyBytes);

            // Generate new activation data, generate a unique activation ID
            String activationId = null;
            for (int i = 0; i < powerAuthServiceConfiguration.getActivationGenerateActivationIdIterations(); i++) {
                final String tmpActivationId = powerAuthServerActivation.generateActivationId();
                final Long activationCount = activationRepository.getActivationCount(tmpActivationId);
                if (activationCount == 0) {
                    activationId = tmpActivationId;
                    break;
                } // ... else this activation ID has a collision, reset it and try to find another one
            }
            if (activationId == null) {
                logger.error("Unable to generate activation ID");
                // Rollback is not required, error occurs before writing to database
                throw localizationProvider.buildExceptionForCode(ServiceError.UNABLE_TO_GENERATE_ACTIVATION_ID);
            }

            // Generate a unique activation code
            String activationCode = null;
            for (int i = 0; i < powerAuthServiceConfiguration.getActivationGenerateActivationCodeIterations(); i++) {
                final String tmpActivationCode = powerAuthServerActivation.generateActivationCode();
                final Long activationCount = activationRepository.getActivationCountByActivationCode(applicationId, tmpActivationCode);
                // Check that the temporary short activation ID is unique, otherwise generate a different activation code
                if (activationCount == 0) {
                    activationCode = tmpActivationCode;
                    break;
                }
            }
            if (activationCode == null) {
                logger.error("Unable to generate activation code");
                // Rollback is not required, error occurs before writing to database
                throw localizationProvider.buildExceptionForCode(ServiceError.UNABLE_TO_GENERATE_ACTIVATION_CODE);
            }


            // Compute activation signature
            final byte[] activationSignature = powerAuthServerActivation.generateActivationSignature(activationCode, masterPrivateKey);

            // Encode the signature
            final String activationSignatureBase64 = Base64.getEncoder().encodeToString(activationSignature);

            // Generate server key pair
            final KeyPair serverKeyPair = powerAuthServerActivation.generateServerKeyPair();
            final byte[] serverKeyPrivateBytes = keyConversionUtilities.convertPrivateKeyToBytes(serverKeyPair.getPrivate());
            final byte[] serverKeyPublicBytes = keyConversionUtilities.convertPublicKeyToBytes(serverKeyPair.getPublic());

            // Store the new activation
            final ActivationRecordEntity activation = new ActivationRecordEntity();
            activation.setActivationId(activationId);
            activation.setActivationCode(activationCode);
            activation.setActivationOtpValidation(activationOtpValidationConverter.convertTo(activationOtpValidation));
            activation.setActivationOtp(activationOtpHash);
            activation.setExternalId(null);
            activation.setActivationName(null);
            activation.setActivationStatus(ActivationStatus.CREATED);
            activation.setCounter(0L);
            activation.setCtrDataBase64(null);
            activation.setDevicePublicKeyBase64(null);
            activation.setExtras(null);
            activation.setProtocol(protocol.toString());
            activation.setPlatform(null);
            activation.setDeviceInfo(null);
            activation.setFailedAttempts(0L);
            activation.setApplication(masterKeyPair.getApplication());
            activation.setMasterKeyPair(masterKeyPair);
            activation.setMaxFailedAttempts(maxAttempt);
            activation.setServerPublicKeyBase64(Base64.getEncoder().encodeToString(serverKeyPublicBytes));
            activation.setTimestampActivationExpire(timestampExpiration);
            activation.setTimestampCreated(timestamp);
            activation.setTimestampLastUsed(timestamp);
            activation.setTimestampLastChange(null);
            activation.setVersion(null); // Activation version is not known yet
            activation.setUserId(userId);
            if (flags != null) {
                activation.getFlags().addAll(flags);
            }

            // Convert server private key to DB columns serverPrivateKeyEncryption specifying encryption mode and serverPrivateKey with base64-encoded key.
            final ServerPrivateKey serverPrivateKey = serverPrivateKeyConverter.toDBValue(serverKeyPrivateBytes, userId, activationId);
            activation.setServerPrivateKeyEncryption(serverPrivateKey.encryptionMode());
            activation.setServerPrivateKeyBase64(serverPrivateKey.serverPrivateKeyBase64());

            activationHistoryServiceBehavior.saveActivationAndLogChange(activation);
            callbackUrlBehavior.notifyCallbackListenersOnActivationChange(activation);

            // Return the server response
            final InitActivationResponse response = new InitActivationResponse();
            response.setActivationId(activationId);
            response.setActivationCode(activationCode);
            response.setUserId(userId);
            response.setActivationSignature(activationSignatureBase64);
            response.setApplicationId(activation.getApplication().getId());

            return response;
        } catch (InvalidKeySpecException | InvalidKeyException ex) {
            logger.error(ex.getMessage(), ex);
            // Rollback is not required, cryptography errors can only occur before writing to database
            throw localizationProvider.buildExceptionForCode(ServiceError.INCORRECT_MASTER_SERVER_KEYPAIR_PRIVATE);
        } catch (GenericCryptoException ex) {
            logger.error(ex.getMessage(), ex);
            // Rollback is not required, cryptography errors can only occur before writing to database
            throw localizationProvider.buildExceptionForCode(ServiceError.GENERIC_CRYPTOGRAPHY_ERROR);
        } catch (CryptoProviderException ex) {
            logger.error(ex.getMessage(), ex);
            // Rollback is not required, cryptography errors can only occur before writing to database
            throw localizationProvider.buildExceptionForCode(ServiceError.INVALID_CRYPTO_PROVIDER);
        }
    }

    /**
     * Prepare activation with given parameters.
     *
     * <p><b>PowerAuth protocol versions:</b>
     * <ul>
     *     <li>3.0</li>
     * </ul>
     *
     * @param activationCode Activation code.
     * @param applicationKey Application key.
     * @param shouldGenerateRecoveryCodes Flag indicating if recovery codes should be generated. If null is provided, the system settings are used.
     * @param eciesPayload ECIES payload.
     * @param version Protocol version.
     * @param keyConversion Key convertor.
     * @return ECIES encrypted activation information.
     * @throws GenericServiceException If invalid values are provided.
     */
    public PrepareActivationResponse prepareActivation(String activationCode, String applicationKey, boolean shouldGenerateRecoveryCodes,
                                                       EciesPayload eciesPayload, String version, KeyConvertor keyConversion) throws GenericServiceException {
        try {
            // Get current timestamp
            final Date timestamp = new Date();

            // Get required repositories
            final ApplicationVersionRepository applicationVersionRepository = repositoryCatalogue.getApplicationVersionRepository();
            final MasterKeyPairRepository masterKeyPairRepository = repositoryCatalogue.getMasterKeyPairRepository();
            final ActivationRepository activationRepository = repositoryCatalogue.getActivationRepository();
            final RecoveryConfigRepository recoveryConfigRepository = repositoryCatalogue.getRecoveryConfigRepository();

            // Find application by application key
            final ApplicationVersionEntity applicationVersion = applicationVersionRepository.findByApplicationKey(applicationKey);
            if (applicationVersion == null || !applicationVersion.getSupported()) {
                logger.warn("Application version is incorrect, activation code: {}", activationCode);
                // Rollback is not required, error occurs before writing to database
                throw localizationProvider.buildExceptionForCode(ServiceError.ACTIVATION_EXPIRED);
            }
            final ApplicationEntity application = applicationVersion.getApplication();
            if (application == null) {
                logger.warn("Application does not exist, activation code: {}", activationCode);
                // Rollback is not required, error occurs before writing to database
                throw localizationProvider.buildExceptionForCode(ServiceError.ACTIVATION_EXPIRED);
            }
            final String applicationId = application.getId();

            // Get master server private key
            final MasterKeyPairEntity masterKeyPairEntity = masterKeyPairRepository.findFirstByApplicationIdOrderByTimestampCreatedDesc(applicationId);
            if (masterKeyPairEntity == null) {
                logger.error("Missing key pair for application ID: {}", applicationId);
                // Rollback is not required, error occurs before writing to database
                throw localizationProvider.buildExceptionForCode(ServiceError.NO_MASTER_SERVER_KEYPAIR);
            }

            if (eciesPayload.getParameters().getTimestamp() != null) {
                // Check ECIES request for replay attacks and persist unique value from request
                eciesReplayPersistenceService.checkAndPersistUniqueValue(
                        UniqueValueType.ECIES_APPLICATION_SCOPE,
                        new Date(eciesPayload.getParameters().getTimestamp()),
                        eciesPayload.getCryptogram().getEphemeralPublicKey(),
                        eciesPayload.getParameters().getNonce(),
                        null);
            }

            final String masterPrivateKeyBase64 = masterKeyPairEntity.getMasterKeyPrivateBase64();
            final PrivateKey privateKey = keyConversion.convertBytesToPrivateKey(Base64.getDecoder().decode(masterPrivateKeyBase64));

            // Get application secret
            final byte[] applicationSecret = applicationVersion.getApplicationSecret().getBytes(StandardCharsets.UTF_8);

            // Get ecies decryptor
            final EciesDecryptor eciesDecryptor = eciesFactory.getEciesDecryptorForApplication(
                    (ECPrivateKey) privateKey, applicationSecret, EciesSharedInfo1.ACTIVATION_LAYER_2,
                    eciesPayload.getParameters(), eciesPayload.getCryptogram().getEphemeralPublicKey());

            // Decrypt activation data
            final byte[] activationData = eciesDecryptor.decrypt(eciesPayload);

            // Convert JSON data to activation layer 2 request object
            final ActivationLayer2Request request;
            try {
                request = objectMapper.readValue(activationData, ActivationLayer2Request.class);
            } catch (IOException ex) {
                logger.warn("Invalid activation request, activation code: {}", activationCode);
                // Rollback is not required, error occurs before writing to database
                throw localizationProvider.buildExceptionForCode(ServiceError.INVALID_INPUT_FORMAT);
            }

            // Fetch the current activation by activation code
            final Set<ActivationStatus> states = Set.of(ActivationStatus.CREATED);
            // Search for activation without lock to avoid potential deadlocks
            ActivationRecordEntity activation = activationRepository.findCreatedActivationWithoutLock(applicationId, activationCode, states, timestamp);

            // Make sure to deactivate the activation if it is expired
            if (activation == null) {
                logger.warn("Activation with activation code: {} could not be obtained. It either does not exist or it already expired.", activationCode);
                // Rollback is not required, error occurs before writing to database
                throw localizationProvider.buildExceptionForCode(ServiceError.ACTIVATION_NOT_FOUND);
            }

            // Search for activation again to acquire PESSIMISTIC_WRITE lock for activation row
            activation = activationRepository.findActivationWithLock(activation.getActivationId());
            deactivatePendingActivation(timestamp, activation, true);

            // Validate that the activation is in correct state for the prepare step
            validateCreatedActivation(activation, application, false);
            // Validate activation OTP
            validateActivationOtp(com.wultra.security.powerauth.client.model.enumeration.ActivationOtpValidation.ON_KEY_EXCHANGE, request.getActivationOtp(), activation, null);

            // Extract the device public key from request
            final byte[] devicePublicKeyBytes = Base64.getDecoder().decode(request.getDevicePublicKey());
            PublicKey devicePublicKey = null;
            try {
                devicePublicKey = keyConversion.convertBytesToPublicKey(devicePublicKeyBytes);
            } catch (InvalidKeySpecException ex) {
                handleInvalidPublicKey(activation);
            }

            // Initialize hash based counter
            final HashBasedCounter counter = new HashBasedCounter();
            final byte[] ctrData = counter.init();
            final String ctrDataBase64 = Base64.getEncoder().encodeToString(ctrData);

            // If Activation OTP is available, then the status is set directly to "ACTIVE".
            // We don't need to commit such activation afterwards.
            final boolean isActive = request.getActivationOtp() != null;
            final ActivationStatus activationStatus = isActive ? ActivationStatus.ACTIVE : ActivationStatus.PENDING_COMMIT;

            // Update the activation record
            activation.setActivationStatus(activationStatus);
            // The device public key is converted back to bytes and base64 encoded so that the key is saved in normalized form
            activation.setDevicePublicKeyBase64(Base64.getEncoder().encodeToString(keyConversion.convertPublicKeyToBytes(devicePublicKey)));
            activation.setActivationName(request.getActivationName());
            activation.setExternalId(request.getExternalId());
            activation.setExtras(request.getExtras());
            if (request.getPlatform() != null) {
                activation.setPlatform(request.getPlatform().toLowerCase());
            } else {
                activation.setPlatform("unknown");
            }
            activation.setDeviceInfo(request.getDeviceInfo());
            // PowerAuth protocol version 3.0 uses 0x3 as version in activation status
            activation.setVersion(3);
            // Set initial counter data
            activation.setCtrDataBase64(ctrDataBase64);

            // Create a new recovery code and PUK for new activation if activation recovery is enabled.
            // Perform these operations before writing to database to avoid rollbacks.
            ActivationRecovery activationRecovery = null;
            if (shouldGenerateRecoveryCodes) {
                final RecoveryConfigEntity recoveryConfigEntity = recoveryConfigRepository.findByApplicationId(applicationId);
                if (recoveryConfigEntity != null && recoveryConfigEntity.isActivationRecoveryEnabled()) {
                    activationRecovery = createRecoveryCodeForActivation(activation, isActive);
                }
            }

            // Generate activation layer 2 response
            final ActivationLayer2Response layer2Response = new ActivationLayer2Response();
            layer2Response.setActivationId(activation.getActivationId());
            layer2Response.setCtrData(ctrDataBase64);
            layer2Response.setServerPublicKey(activation.getServerPublicKeyBase64());
            if (activationRecovery != null) {
                layer2Response.setActivationRecovery(activationRecovery);
            }
            final byte[] responseData = objectMapper.writeValueAsBytes(layer2Response);

            // Encrypt response data
            final byte[] nonceBytesResponse = "3.2".equals(version) ? keyGenerator.generateRandomBytes(16) : eciesPayload.getParameters().getNonce();
            final Long timestampResponse = "3.2".equals(version) ? new Date().getTime() : null;
            final EciesParameters parametersResponse = EciesParameters.builder().nonce(nonceBytesResponse).associatedData(eciesPayload.getParameters().getAssociatedData()).timestamp(timestampResponse).build();
            final EciesEncryptor encryptorResponse = eciesFactory.getEciesEncryptor(EciesScope.APPLICATION_SCOPE,
                    eciesDecryptor.getEnvelopeKey(), applicationSecret, null, parametersResponse);

            final EciesPayload responseEciesPayload = encryptorResponse.encrypt(responseData, parametersResponse);
            final String encryptedData = Base64.getEncoder().encodeToString(responseEciesPayload.getCryptogram().getEncryptedData());
            final String mac = Base64.getEncoder().encodeToString(responseEciesPayload.getCryptogram().getMac());

            // Persist activation report and notify listeners
            activationHistoryServiceBehavior.saveActivationAndLogChange(activation);
            callbackUrlBehavior.notifyCallbackListenersOnActivationChange(activation);

            // Generate encrypted response
            final PrepareActivationResponse encryptedResponse = new PrepareActivationResponse();
            encryptedResponse.setActivationId(activation.getActivationId());
            encryptedResponse.setUserId(activation.getUserId());
            encryptedResponse.setApplicationId(applicationId);
            encryptedResponse.setEncryptedData(encryptedData);
            encryptedResponse.setMac(mac);
            encryptedResponse.setNonce("3.2".equals(version) && nonceBytesResponse != null ? Base64.getEncoder().encodeToString(nonceBytesResponse) : null);
            encryptedResponse.setTimestamp(timestampResponse);
            encryptedResponse.setActivationStatus(activationStatusConverter.convert(activationStatus));
            return encryptedResponse;
        } catch (InvalidKeySpecException ex) {
            logger.error(ex.getMessage(), ex);
            // Rollback is not required, cryptography errors can only occur before writing to database
            throw localizationProvider.buildExceptionForCode(ServiceError.INVALID_KEY_FORMAT);
        } catch (EciesException | JsonProcessingException ex) {
            logger.error(ex.getMessage(), ex);
            // Rollback is not required, cryptography errors can only occur before writing to database
            throw localizationProvider.buildExceptionForCode(ServiceError.DECRYPTION_FAILED);
        } catch (GenericCryptoException ex) {
            logger.error(ex.getMessage(), ex);
            // Rollback is not required, cryptography errors can only occur before writing to database
            throw localizationProvider.buildExceptionForCode(ServiceError.GENERIC_CRYPTOGRAPHY_ERROR);
        } catch (CryptoProviderException ex) {
            logger.error(ex.getMessage(), ex);
            // Rollback is not required, cryptography errors can only occur before writing to database
            throw localizationProvider.buildExceptionForCode(ServiceError.INVALID_CRYPTO_PROVIDER);
        }
    }

    /**
     * Create activation with given parameters.
     *
     * <p><b>PowerAuth protocol versions:</b>
     * <ul>
     *     <li>3.0</li>
     * </ul>
     *
     * @param userId                         User ID
     * @param activationExpireTimestamp      Timestamp after which activation can no longer be completed
     * @param shouldGenerateRecoveryCodes    Flag indicating if recovery codes should be generated. If null is provided, system settings are used.
     * @param maxFailureCount                Maximum failed attempt count (default = 5)
     * @param applicationKey                 Application key
     * @param eciesPayload                   ECIES payload
     * @param keyConversion                  Utility class for key conversion
     * @param version                        Crypto protocol version
     * @param activationOtp                  Additional activation OTP
     * @return ECIES encrypted activation information
     * @throws GenericServiceException       In case create activation fails
     */
    public CreateActivationResponse createActivation(
            String userId,
            Date activationExpireTimestamp,
            boolean shouldGenerateRecoveryCodes,
            Long maxFailureCount,
            String applicationKey,
            EciesPayload eciesPayload,
            String activationOtp,
            String version,
            KeyConvertor keyConversion) throws GenericServiceException {
        try {
            // Get current timestamp
            final Date timestamp = new Date();

            // Get required repositories
            final ActivationRepository activationRepository = repositoryCatalogue.getActivationRepository();
            final MasterKeyPairRepository masterKeyPairRepository = repositoryCatalogue.getMasterKeyPairRepository();
            final ApplicationVersionRepository applicationVersionRepository = repositoryCatalogue.getApplicationVersionRepository();

            final ApplicationVersionEntity applicationVersion = applicationVersionRepository.findByApplicationKey(applicationKey);
            // If there is no such activation version or activation version is unsupported, exit
            if (applicationVersion == null || !applicationVersion.getSupported()) {
                logger.warn("Application version is incorrect, application key: {}", applicationKey);
                // Rollback is not required, error occurs before writing to database
                throw localizationProvider.buildExceptionForCode(ServiceError.INVALID_APPLICATION);
            }

            final ApplicationEntity application = applicationVersion.getApplication();
            // If there is no such application, exit
            if (application == null) {
                logger.warn("Application is incorrect, application key: {}", applicationKey);
                // Rollback is not required, error occurs before writing to database
                throw localizationProvider.buildExceptionForCode(ServiceError.ACTIVATION_EXPIRED);
            }

            final String applicationId = application.getId();

            // Prepare activation OTP mode
            final com.wultra.security.powerauth.client.model.enumeration.ActivationOtpValidation activationOtpValidation = activationOtp != null ? com.wultra.security.powerauth.client.model.enumeration.ActivationOtpValidation.ON_COMMIT : com.wultra.security.powerauth.client.model.enumeration.ActivationOtpValidation.NONE;

            // Create an activation record and obtain the activation database record
            final InitActivationResponse initResponse = this.initActivation(Protocols.POWERAUTH, applicationId, userId, maxFailureCount, activationExpireTimestamp, activationOtpValidation, activationOtp, null, keyConversion);
            final String activationId = initResponse.getActivationId();
            final ActivationRecordEntity activation = activationRepository.findActivationWithLock(activationId);

            if (activation == null) { // should not happen, activation was just created above via "init" call
                logger.warn("Activation not found for activation ID: {}", activationId);
                // The whole transaction is rolled back in case of this unexpected state
                throw localizationProvider.buildRollbackingExceptionForCode(ServiceError.ACTIVATION_NOT_FOUND);
            }

            // Make sure to deactivate the activation if it is expired
            deactivatePendingActivation(timestamp, activation, true);

            validateCreatedActivation(activation, application, true);

            // Get master server private key
            final MasterKeyPairEntity masterKeyPairEntity = masterKeyPairRepository.findFirstByApplicationIdOrderByTimestampCreatedDesc(applicationId);
            if (masterKeyPairEntity == null) {
                logger.error("Missing key pair for application ID: {}", applicationId);
                // Master key pair is missing, rollback this transaction
                throw localizationProvider.buildRollbackingExceptionForCode(ServiceError.NO_MASTER_SERVER_KEYPAIR);
            }

            if (eciesPayload.getParameters().getTimestamp() != null) {
                // Check ECIES request for replay attacks and persist unique value from request
                eciesReplayPersistenceService.checkAndPersistUniqueValue(
                        UniqueValueType.ECIES_APPLICATION_SCOPE,
                        new Date(eciesPayload.getParameters().getTimestamp()),
                        eciesPayload.getCryptogram().getEphemeralPublicKey(),
                        eciesPayload.getParameters().getNonce(),
                        null);
            }

            final String masterPrivateKeyBase64 = masterKeyPairEntity.getMasterKeyPrivateBase64();
            final PrivateKey privateKey = keyConversion.convertBytesToPrivateKey(Base64.getDecoder().decode(masterPrivateKeyBase64));

            // Get application secret
            final byte[] applicationSecret = applicationVersion.getApplicationSecret().getBytes(StandardCharsets.UTF_8);

            // Get ecies decryptor
            final EciesDecryptor eciesDecryptor = eciesFactory.getEciesDecryptorForApplication(
                    (ECPrivateKey) privateKey, applicationSecret, EciesSharedInfo1.ACTIVATION_LAYER_2,
                    eciesPayload.getParameters(), eciesPayload.getCryptogram().getEphemeralPublicKey());

            // Decrypt activation data
            final byte[] activationData = eciesDecryptor.decrypt(eciesPayload);

            // Convert JSON data to activation layer 2 request object
            ActivationLayer2Request request;
            try {
                request = objectMapper.readValue(activationData, ActivationLayer2Request.class);
            } catch (IOException ex) {
                logger.warn("Invalid activation request, activation ID: {}", activationId);
                // Activation failed due to invalid ECIES request, rollback transaction
                throw localizationProvider.buildRollbackingExceptionForCode(ServiceError.INVALID_INPUT_FORMAT);
            }

            // Extract the device public key from request
            final byte[] devicePublicKeyBytes = Base64.getDecoder().decode(request.getDevicePublicKey());
            PublicKey devicePublicKey;
            try {
                devicePublicKey = keyConversion.convertBytesToPublicKey(devicePublicKeyBytes);
            } catch (InvalidKeySpecException ex) {
                logger.warn("Device public key is invalid, activation ID: {}", activationId);
                // Device public key is invalid, rollback this transaction
                throw localizationProvider.buildRollbackingExceptionForCode(ServiceError.ACTIVATION_EXPIRED);
            }

            // Initialize hash based counter
            final HashBasedCounter counter = new HashBasedCounter();
            final byte[] ctrData = counter.init();
            final String ctrDataBase64 = Base64.getEncoder().encodeToString(ctrData);

            // Update and persist the activation record
            activation.setActivationStatus(ActivationStatus.PENDING_COMMIT);
            // The device public key is converted back to bytes and base64 encoded so that the key is saved in normalized form
            activation.setDevicePublicKeyBase64(Base64.getEncoder().encodeToString(keyConversion.convertPublicKeyToBytes(devicePublicKey)));
            activation.setActivationName(request.getActivationName());
            activation.setExternalId(request.getExternalId());
            activation.setExtras(request.getExtras());
            if (request.getPlatform() != null) {
                activation.setPlatform(request.getPlatform().toLowerCase());
            } else {
                activation.setPlatform("unknown");
            }
            activation.setDeviceInfo(request.getDeviceInfo());
            // PowerAuth protocol version 3.0 uses 0x3 as version in activation status
            activation.setVersion(3);
            // Set initial counter data
            activation.setCtrDataBase64(ctrDataBase64);
            activationHistoryServiceBehavior.saveActivationAndLogChange(activation);
            callbackUrlBehavior.notifyCallbackListenersOnActivationChange(activation);

            final ActivationRecovery activationRecovery = createActivationRecovery(shouldGenerateRecoveryCodes, activation);

            // Generate activation layer 2 response
            final ActivationLayer2Response layer2Response = new ActivationLayer2Response();
            layer2Response.setActivationId(activation.getActivationId());
            layer2Response.setCtrData(ctrDataBase64);
            layer2Response.setServerPublicKey(activation.getServerPublicKeyBase64());
            if (activationRecovery != null) {
                layer2Response.setActivationRecovery(activationRecovery);
            }
            final byte[] responseData = objectMapper.writeValueAsBytes(layer2Response);

            // Encrypt response data
            final byte[] nonceBytesResponse = "3.2".equals(version) ? keyGenerator.generateRandomBytes(16) : eciesPayload.getParameters().getNonce();
            final Long timestampResponse = "3.2".equals(version) ? new Date().getTime() : null;
            final byte[] associatedData = EciesUtils.deriveAssociatedData(EciesScope.APPLICATION_SCOPE, version, applicationKey, null);
            final EciesParameters parametersResponse = EciesParameters.builder().nonce(nonceBytesResponse).associatedData(associatedData).timestamp(timestampResponse).build();
            final EciesEncryptor encryptorResponse = eciesFactory.getEciesEncryptor(EciesScope.APPLICATION_SCOPE,
                    eciesDecryptor.getEnvelopeKey(), applicationSecret, null, parametersResponse);

            final EciesPayload responseEciesPayload = encryptorResponse.encrypt(responseData, parametersResponse);
            final String encryptedData = Base64.getEncoder().encodeToString(responseEciesPayload.getCryptogram().getEncryptedData());
            final String mac = Base64.getEncoder().encodeToString(responseEciesPayload.getCryptogram().getMac());

            // Generate encrypted response
            final CreateActivationResponse encryptedResponse = new CreateActivationResponse();
            encryptedResponse.setActivationId(activation.getActivationId());
            encryptedResponse.setUserId(activation.getUserId());
            encryptedResponse.setApplicationId(applicationId);
            encryptedResponse.setEncryptedData(encryptedData);
            encryptedResponse.setMac(mac);
            encryptedResponse.setNonce("3.2".equals(version) && nonceBytesResponse != null ? Base64.getEncoder().encodeToString(nonceBytesResponse) : null);
            encryptedResponse.setTimestamp(timestampResponse);
            encryptedResponse.setActivationStatus(activationStatusConverter.convert(activation.getActivationStatus()));
            return encryptedResponse;
        } catch (InvalidKeySpecException ex) {
            logger.error(ex.getMessage(), ex);
            // Rollback transaction to avoid data inconsistency because of cryptography errors
            throw localizationProvider.buildRollbackingExceptionForCode(ServiceError.INVALID_KEY_FORMAT);
        } catch (EciesException | JsonProcessingException ex) {
            logger.error(ex.getMessage(), ex);
            // Rollback transaction to avoid data inconsistency because of cryptography errors
            throw localizationProvider.buildRollbackingExceptionForCode(ServiceError.DECRYPTION_FAILED);
        } catch (GenericCryptoException ex) {
            logger.error(ex.getMessage(), ex);
            // Rollback transaction to avoid data inconsistency because of cryptography errors
            throw localizationProvider.buildRollbackingExceptionForCode(ServiceError.GENERIC_CRYPTOGRAPHY_ERROR);
        } catch (CryptoProviderException ex) {
            logger.error(ex.getMessage(), ex);
            // Rollback transaction to avoid data inconsistency because of cryptography errors
            throw localizationProvider.buildRollbackingExceptionForCode(ServiceError.INVALID_CRYPTO_PROVIDER);
        }
    }

    // Create a new recovery code and PUK for new activation if activation recovery is enabled
    private ActivationRecovery createActivationRecovery(boolean shouldGenerateRecoveryCodes, ActivationRecordEntity activation) throws GenericServiceException {
        if (shouldGenerateRecoveryCodes) {
            final RecoveryConfigEntity recoveryConfigEntity = repositoryCatalogue.getRecoveryConfigRepository().findByApplicationId(activation.getApplication().getId());
            if (recoveryConfigEntity != null && recoveryConfigEntity.isActivationRecoveryEnabled()) {
                return createRecoveryCodeForActivation(activation, false);
            }
        }
        return null;
    }

    /**
     * Commit activation with given ID.
     *
     * @param activationId Activation ID.
     * @param externalUserId User ID of user who committed the activation. Use null value if activation owner caused the change.
     * @param activationOtp Activation OTP.
     * @return Response with activation commit confirmation.
     * @throws GenericServiceException In case invalid data is provided or activation is not found, in invalid state or already expired.
     */
    public CommitActivationResponse commitActivation(String activationId, String externalUserId, String activationOtp) throws GenericServiceException {

        // Get the repository
        final ActivationRepository activationRepository = repositoryCatalogue.getActivationRepository();

        // Find activation
        final ActivationRecordEntity activation = activationRepository.findActivationWithLock(activationId);
        if (activation == null) {
            // Activation does not exist
            logger.info("Activation does not exist, activation ID: {}", activationId);
            // Rollback is not required, error occurs before writing to database
            throw localizationProvider.buildExceptionForCode(ServiceError.ACTIVATION_NOT_FOUND);
        }

        // Get current timestamp
        final Date timestamp = new Date();

        // Check already deactivated activation
        deactivatePendingActivation(timestamp, activation, true);
        if (activation.getActivationStatus() == ActivationStatus.REMOVED) {
            logger.info("Activation is already REMOVED, activation ID: {}", activationId);
            // Rollback is not required, error occurs before writing to database
            throw localizationProvider.buildExceptionForCode(ServiceError.ACTIVATION_EXPIRED);
        }

        // Check whether Activation is in correct state
        if (activation.getActivationStatus() != ActivationStatus.PENDING_COMMIT) {
            logger.info("Activation is not in PENDING_COMMIT state during commit, activation ID: {}", activationId);
            // Rollback is not required, error occurs before writing to database
            throw localizationProvider.buildExceptionForCode(ServiceError.ACTIVATION_INCORRECT_STATE);
        }

        // Validate activation OTP
        validateActivationOtp(com.wultra.security.powerauth.client.model.enumeration.ActivationOtpValidation.ON_COMMIT, activationOtp, activation, externalUserId);

        // Change activation state to ACTIVE
        activation.setActivationStatus(ActivationStatus.ACTIVE);
        activationHistoryServiceBehavior.saveActivationAndLogChange(activation, externalUserId);
        callbackUrlBehavior.notifyCallbackListenersOnActivationChange(activation);

        // Update recovery code status in case a related recovery code exists in CREATED state
        final RecoveryCodeRepository recoveryCodeRepository = repositoryCatalogue.getRecoveryCodeRepository();
        final List<RecoveryCodeEntity> recoveryCodeEntities = recoveryCodeRepository.findAllByApplicationIdAndActivationId(activation.getApplication().getId(), activation.getActivationId());
        for (RecoveryCodeEntity recoveryCodeEntity : recoveryCodeEntities) {
            if (RecoveryCodeStatus.CREATED.equals(recoveryCodeEntity.getStatus())) {
                recoveryCodeEntity.setStatus(RecoveryCodeStatus.ACTIVE);
                recoveryCodeEntity.setTimestampLastChange(new Date());
                recoveryCodeRepository.save(recoveryCodeEntity);
            }
        }

        final CommitActivationResponse response = new CommitActivationResponse();
        response.setActivationId(activationId);
        response.setActivated(true);
        return response;
    }

    /**
     * Update activation OTP for given activation ID.
     *
     * @param activationId Activation ID.
     * @param externalUserId User ID of user who committed the activation. Use null value if activation owner caused the change.
     * @param activationOtp Activation OTP.
     * @return Response with activation UTP update result.
     * @throws GenericServiceException In case invalid data is provided or activation is not found, in invalid state or already expired.
     */
    public UpdateActivationOtpResponse updateActivationOtp(String activationId, String externalUserId, String activationOtp) throws GenericServiceException {

        // Validate provided OTP
        if (activationOtp == null || activationOtp.isEmpty()) {
            logger.warn("Activation OTP not specified in update");
            // Rollback is not required, error occurs before writing to database
            throw localizationProvider.buildExceptionForCode(ServiceError.INVALID_REQUEST);
        }

        // Get the repository
        final ActivationRepository activationRepository = repositoryCatalogue.getActivationRepository();

        // Find activation
        final ActivationRecordEntity activation = activationRepository.findActivationWithLock(activationId);
        if (activation == null) {
            // Activation does not exist
            logger.info("Activation does not exist, activation ID: {}", activationId);
            // Rollback is not required, error occurs before writing to database
            throw localizationProvider.buildExceptionForCode(ServiceError.ACTIVATION_NOT_FOUND);
        }

        // Get current timestamp
        final Date timestamp = new Date();

        // Check already deactivated activation
        deactivatePendingActivation(timestamp, activation, true);

        // Check activation state
        if (activation.getActivationStatus() != ActivationStatus.PENDING_COMMIT) {
            logger.info("Activation is not in PENDING_COMMIT state during commit, activation ID: {}", activationId);
            // Rollback is not required, error occurs before writing to database
            throw localizationProvider.buildExceptionForCode(ServiceError.ACTIVATION_INCORRECT_STATE);
        }

        // Check OTP validation mode
         if (activation.getActivationOtpValidation() == ActivationOtpValidation.ON_KEY_EXCHANGE) {
            logger.info("Activation OTP update is not allowed for ON_KEY_EXCHANGE mode. Activation ID: {}", activationId);
            // Rollback is not required, error occurs before writing to database
            throw localizationProvider.buildExceptionForCode(ServiceError.INVALID_ACTIVATION_OTP_MODE);
        }

        final String activationOtpHash;
        try {
            activationOtpHash = PasswordHash.hash(activationOtp.getBytes(StandardCharsets.UTF_8));
        } catch (CryptoProviderException ex) {
            logger.error(ex.getMessage(), ex);
            // Rollback is not required, error occurs before writing to database
            throw localizationProvider.buildExceptionForCode(ServiceError.INVALID_CRYPTO_PROVIDER);
        }

        // Change activation OTP and set mode to ON_COMMIT
        activation.setActivationOtp(activationOtpHash);
        activation.setActivationOtpValidation(ActivationOtpValidation.ON_COMMIT);

        // Save activation record
        activationHistoryServiceBehavior.saveActivationAndLogChange(activation, externalUserId, AdditionalInformation.Reason.ACTIVATION_OTP_VALUE_UPDATE);
        callbackUrlBehavior.notifyCallbackListenersOnActivationChange(activation);

        final UpdateActivationOtpResponse response = new UpdateActivationOtpResponse();
        response.setActivationId(activationId);
        response.setUpdated(true);
        return response;
    }

    /**
     * Validate activation OTP against value set in the activation's record.
     *
     * @param currentStage      Determines in which step of the activation is this method called.
     * @param confirmationOtp   OTP value to be validated.
     * @param activation        Activation record.
     * @param externalUserId    User ID of user who is performing this validation. Use null value if activation owner caused the change.
     * @throws GenericServiceException In case invalid data is provided or activation OTP is invalid.
     */
    private void validateActivationOtp(com.wultra.security.powerauth.client.model.enumeration.ActivationOtpValidation currentStage, String confirmationOtp, ActivationRecordEntity activation, String externalUserId) throws GenericServiceException {

        final String activationId = activation.getActivationId();
        final com.wultra.security.powerauth.client.model.enumeration.ActivationOtpValidation expectedStage = activationOtpValidationConverter.convertFrom(activation.getActivationOtpValidation());
        final String expectedOtpHash = activation.getActivationOtp();

        if (currentStage == com.wultra.security.powerauth.client.model.enumeration.ActivationOtpValidation.NONE) {
            // This should never happen.
            logger.info("Internal error in activation OTP validation: {}", activationId);
            // Rollback is not required, database is not used for writing yet.
            throw localizationProvider.buildExceptionForCode(ServiceError.UNKNOWN_ERROR);
        }

        // Check whether activation OTP validation is turned OFF. In this case, the confirmation OTP must not
        // be provided.
        if (expectedStage == com.wultra.security.powerauth.client.model.enumeration.ActivationOtpValidation.NONE) {
            if (confirmationOtp != null) {
                logger.info("Activation OTP is not used, but is provided: {}", activationId);
                // Rollback is not required, database is not used for writing yet.
                throw localizationProvider.buildExceptionForCode(ServiceError.INVALID_ACTIVATION_OTP);
            }
            return;
        }
        // Check whether this is validation in the different step of activation. If yes, then the confirmation
        // OTP must not be provided.
        if (expectedStage != currentStage) {
            if (confirmationOtp != null) {
                logger.info("Activation OTP is not expected, but is provided: {}", activationId);
                // Rollback is not required, database is not used for writing yet.
                throw localizationProvider.buildExceptionForCode(ServiceError.INVALID_ACTIVATION_OTP);
            }
            return;
        }
        // We're in the right step, so the confirmation OTP must be provided.
        if (confirmationOtp == null) {
            logger.info("Activation OTP is expected, but is missing: {}", activationId);
            // Rollback is not required, database is not used for writing yet.
            throw localizationProvider.buildExceptionForCode(ServiceError.INVALID_ACTIVATION_OTP);
        }
        // The final test only checks, whether hash is present in the database.
        if (expectedOtpHash == null) {
            logger.info("Activation OTP is missing in activation data: {}", activationId);
            // Rollback is not required, database is not used for writing yet.
            throw localizationProvider.buildExceptionForCode(ServiceError.INVALID_ACTIVATION_OTP);
        }

        // Now verify OTP value
        try {
            if (PasswordHash.verify(confirmationOtp.getBytes(StandardCharsets.UTF_8), expectedOtpHash)) {
                // Everything looks fine. Reset the failed attempts counter.
                activation.setFailedAttempts(0L);
                return;
            }
        } catch (IOException e) {
            // This exception typically means that the hash stored in DB is in wrong format. The rest of this method
            // will treat this as an invalid OTP.
            logger.warn("Invalid activation OTP hash: {}", activationId);
        }

        // Confirmation OTP doesn't match value stored in the database.

        // Increase the number of failed attempts and validate the maximum number of failed attempts.
        activation.setFailedAttempts(activation.getFailedAttempts() + 1L);
        final boolean removeActivation = activation.getFailedAttempts() >= activation.getMaxFailedAttempts();

        // If activation should be removed then set its status to REMOVED.
        if (removeActivation) {
            activation.setActivationStatus(ActivationStatus.REMOVED);
        }

        // Save activation state with the reason.
        final String activationSaveReason = removeActivation ? AdditionalInformation.Reason.ACTIVATION_OTP_MAX_FAILED_ATTEMPTS : AdditionalInformation.Reason.ACTIVATION_OTP_FAILED_ATTEMPT;
        activationHistoryServiceBehavior.saveActivationAndLogChange(activation, externalUserId, activationSaveReason);

        // Also notify the listeners in case that the state of the activation was changed.
        if (removeActivation) {
            callbackUrlBehavior.notifyCallbackListenersOnActivationChange(activation);
        }

        // ...and finally throw an exception.
        logger.info("Invalid activation OTP: {}", activationId);
        // Exception must not be rollbacking, otherwise data written to database in this method would be lost.
        throw localizationProvider.buildExceptionForCode(ServiceError.INVALID_ACTIVATION_OTP);
    }

    /**
     * Remove activation with given ID.
     *
     * @param activationId Activation ID.
     * @param externalUserId User ID of user who removed the activation. Use null value if activation owner caused the change.
     * @param revokeRecoveryCodes Flag that indicates if a recover codes associated with this activation should be also revoked.
     * @return Response with confirmation of removal.
     * @throws GenericServiceException In case activation does not exist.
     */
    public RemoveActivationResponse removeActivation(String activationId, String externalUserId, boolean revokeRecoveryCodes) throws GenericServiceException {
        final ActivationRecordEntity activation = repositoryCatalogue.getActivationRepository().findActivationWithLock(activationId);
        if (activation != null) { // does the record even exist?
            return removeActivation(activation, externalUserId, revokeRecoveryCodes);
        } else {
            logger.info("Activation does not exist, activation ID: {}", activationId);
            // Rollback is not required, database is not used for writing
            throw localizationProvider.buildExceptionForCode(ServiceError.ACTIVATION_NOT_FOUND);
        }
    }

    /**
     * Remove provided activation.
     *
     * @param activation Activation entity.
     * @param externalUserId User ID of user who removed the activation. Use null value if activation owner caused the change.
     * @param revokeRecoveryCodes Flag that indicates if a recover codes associated with this activation should be also revoked.
     * @return Response with confirmation of removal.
     */
    public RemoveActivationResponse removeActivation(@NotNull ActivationRecordEntity activation, String externalUserId, boolean revokeRecoveryCodes) {
        logger.info("Processing activation removal, activation ID: {}", activation.getActivationId());
        removeActivationInternal(activation, externalUserId, revokeRecoveryCodes);
        final RemoveActivationResponse response = new RemoveActivationResponse();
        response.setActivationId(activation.getActivationId());
        response.setRemoved(true);
        return response;
    }

    /**
     * Block activation with given ID
     *
     * @param activationId Activation ID
     * @param reason Reason why activation is being blocked.
     * @param externalUserId User ID of user who blocked the activation. Use null value if activation owner caused the change.
     * @return Response confirming that activation was blocked
     * @throws GenericServiceException In case activation does not exist.
     */
    public BlockActivationResponse blockActivation(String activationId, String reason, String externalUserId) throws GenericServiceException {
        final ActivationRecordEntity activation = repositoryCatalogue.getActivationRepository().findActivationWithLock(activationId);
        if (activation == null) {
            logger.info("Activation does not exist, activation ID: {}", activationId);
            // Rollback is not required, error occurs before writing to database
            throw localizationProvider.buildExceptionForCode(ServiceError.ACTIVATION_NOT_FOUND);
        }

        // does the record even exist, is it in correct state?
        // early null check done above, no null check needed here
        if (activation.getActivationStatus().equals(ActivationStatus.ACTIVE)) {
            activation.setActivationStatus(ActivationStatus.BLOCKED);
            activation.setBlockedReason(Objects.requireNonNullElse(reason, AdditionalInformation.Reason.BLOCKED_REASON_NOT_SPECIFIED));
            activationHistoryServiceBehavior.saveActivationAndLogChange(activation, externalUserId);
            callbackUrlBehavior.notifyCallbackListenersOnActivationChange(activation);
        } else if (!activation.getActivationStatus().equals(ActivationStatus.BLOCKED)) {
            // In case activation status is not ACTIVE or BLOCKED, throw an exception
            logger.info("Activation cannot be blocked due to invalid status, activation ID: {}, status: {}", activationId, activation.getActivationStatus());
            // Rollback is not required, database is not used for writing
            throw localizationProvider.buildExceptionForCode(ServiceError.ACTIVATION_INCORRECT_STATE);
        }
        final BlockActivationResponse response = new BlockActivationResponse();
        response.setActivationId(activationId);
        response.setActivationStatus(activationStatusConverter.convert(activation.getActivationStatus()));
        response.setBlockedReason(activation.getBlockedReason());
        return response;
    }

    /**
     * Unblock activation with given ID
     *
     * @param activationId Activation ID
     * @param externalUserId User ID of user who unblocked the activation. Use null value if activation owner caused the change.
     * @return Response confirming that activation was unblocked
     * @throws GenericServiceException In case activation does not exist.
     */
    public UnblockActivationResponse unblockActivation(String activationId, String externalUserId) throws GenericServiceException {
        final ActivationRecordEntity activation = repositoryCatalogue.getActivationRepository().findActivationWithLock(activationId);
        if (activation == null) {
            logger.info("Activation does not exist, activation ID: {}", activationId);
            // Rollback is not required, error occurs before writing to database
            throw localizationProvider.buildExceptionForCode(ServiceError.ACTIVATION_NOT_FOUND);
        }

        // does the record even exist, is it in correct state?
        // early null check done above, no null check needed here
        if (activation.getActivationStatus().equals(ActivationStatus.BLOCKED)) {
            // Update and store new activation
            activation.setActivationStatus(ActivationStatus.ACTIVE);
            activation.setBlockedReason(null);
            activation.setFailedAttempts(0L);
            activationHistoryServiceBehavior.saveActivationAndLogChange(activation, externalUserId);
            callbackUrlBehavior.notifyCallbackListenersOnActivationChange(activation);
        } else if (!activation.getActivationStatus().equals(ActivationStatus.ACTIVE)) {
            // In case activation status is not BLOCKED or ACTIVE, throw an exception
            logger.info("Activation cannot be unblocked due to invalid status, activation ID: {}, status: {}", activationId, activation.getActivationStatus());
            // Rollback is not required, database is not used for writing
            throw localizationProvider.buildExceptionForCode(ServiceError.ACTIVATION_INCORRECT_STATE);
        }
        final UnblockActivationResponse response = new UnblockActivationResponse();
        response.setActivationId(activationId);
        response.setActivationStatus(activationStatusConverter.convert(activation.getActivationStatus()));
        return response;
    }


    /**
     * Create activation using recovery code.
     * @param request Create activation using recovery code request.
     * @return Create activation using recovery code response.
     * @throws GenericServiceException In case of any error.
     */
    public RecoveryCodeActivationResponse createActivationUsingRecoveryCode(RecoveryCodeActivationRequest request, KeyConvertor keyConversion) throws GenericServiceException {
        try {
            // Extract request data
            final Boolean shouldGenerateRecoveryCodes = request.getGenerateRecoveryCodes();
            final String recoveryCode = request.getRecoveryCode();
            final String puk = request.getPuk();
            final String applicationKey = request.getApplicationKey();
            final Long maxFailureCount = request.getMaxFailureCount();
            final String ephemeralPublicKey = request.getEphemeralPublicKey();
            final String encryptedData = request.getEncryptedData();
            final String mac = request.getMac();
            final String activationOtp = request.getActivationOtp();

            // Prepare ECIES request cryptogram
            final byte[] ephemeralPublicKeyBytes = Base64.getDecoder().decode(ephemeralPublicKey);
            final byte[] encryptedDataBytes = Base64.getDecoder().decode(encryptedData);
            final byte[] macBytes = Base64.getDecoder().decode(mac);
            final byte[] nonceBytes = request.getNonce() != null ? Base64.getDecoder().decode(request.getNonce()) : null;
            final String version = request.getProtocolVersion();
            final Long timestamp = "3.2".equals(version) ? request.getTimestamp() : null;
            final byte[] associatedData = EciesUtils.deriveAssociatedData(EciesScope.APPLICATION_SCOPE, version, applicationKey, null);
            final EciesCryptogram eciesCryptogram = EciesCryptogram.builder().ephemeralPublicKey(ephemeralPublicKeyBytes).mac(macBytes).encryptedData(encryptedDataBytes).build();
            final EciesParameters eciesParameters = EciesParameters.builder().nonce(nonceBytes).associatedData(associatedData).timestamp(timestamp).build();
            final EciesPayload eciesPayload = new EciesPayload(eciesCryptogram, eciesParameters);

            // Prepare repositories
            final ActivationRepository activationRepository = repositoryCatalogue.getActivationRepository();
            final RecoveryCodeRepository recoveryCodeRepository = repositoryCatalogue.getRecoveryCodeRepository();
            final ApplicationVersionRepository applicationVersionRepository = repositoryCatalogue.getApplicationVersionRepository();
            final MasterKeyPairRepository masterKeyPairRepository = repositoryCatalogue.getMasterKeyPairRepository();
            final RecoveryConfigRepository recoveryConfigRepository = repositoryCatalogue.getRecoveryConfigRepository();

            // Find application by application key
            final ApplicationVersionEntity applicationVersion = applicationVersionRepository.findByApplicationKey(applicationKey);
            if (applicationVersion == null || !applicationVersion.getSupported()) {
                logger.warn("Application version is incorrect, application key: {}", applicationKey);
                // Rollback is not required, error occurs before writing to database
                throw localizationProvider.buildExceptionForCode(ServiceError.INVALID_REQUEST);
            }
            final ApplicationEntity application = applicationVersion.getApplication();
            if (application == null) {
                logger.warn("Application does not exist, application key: {}", applicationKey);
                // Rollback is not required, error occurs before writing to database
                throw localizationProvider.buildExceptionForCode(ServiceError.INVALID_REQUEST);
            }

            final String applicationId = application.getId();

            // Check whether activation recovery is enabled
            final RecoveryConfigEntity recoveryConfigEntity = recoveryConfigRepository.findByApplicationId(applicationId);
            if (recoveryConfigEntity == null || !recoveryConfigEntity.isActivationRecoveryEnabled()) {
                logger.warn("Activation recovery is disabled");
                // Rollback is not required, error occurs before writing to database
                throw localizationProvider.buildExceptionForCode(ServiceError.INVALID_REQUEST);
            }

            // Get master server private key
            final MasterKeyPairEntity masterKeyPairEntity = masterKeyPairRepository.findFirstByApplicationIdOrderByTimestampCreatedDesc(applicationId);
            if (masterKeyPairEntity == null) {
                logger.error("Missing key pair for application ID: {}", applicationId);
                // Rollback is not required, error occurs before writing to database
                throw localizationProvider.buildExceptionForCode(ServiceError.NO_MASTER_SERVER_KEYPAIR);
            }

            if (eciesPayload.getParameters().getTimestamp() != null) {
                // Check ECIES request for replay attacks and persist unique value from request
                eciesReplayPersistenceService.checkAndPersistUniqueValue(
                        UniqueValueType.ECIES_APPLICATION_SCOPE,
                        new Date(eciesPayload.getParameters().getTimestamp()),
                        ephemeralPublicKeyBytes,
                        nonceBytes,
                        null);
            }

            final String masterPrivateKeyBase64 = masterKeyPairEntity.getMasterKeyPrivateBase64();
            final PrivateKey privateKey = keyConversion.convertBytesToPrivateKey(Base64.getDecoder().decode(masterPrivateKeyBase64));

            // Get application secret
            final byte[] applicationSecret = applicationVersion.getApplicationSecret().getBytes(StandardCharsets.UTF_8);

            // Get ecies decryptor
            final EciesDecryptor eciesDecryptor = eciesFactory.getEciesDecryptorForApplication(
                    (ECPrivateKey) privateKey, applicationSecret, EciesSharedInfo1.ACTIVATION_LAYER_2,
                    eciesParameters, ephemeralPublicKeyBytes);

            // Decrypt activation data
            final byte[] activationData = eciesDecryptor.decrypt(eciesPayload);

            // Convert JSON data to activation layer 2 request object
            ActivationLayer2Request layer2Request;
            try {
                layer2Request = objectMapper.readValue(activationData, ActivationLayer2Request.class);
            } catch (IOException ex) {
                logger.warn("Invalid activation request, recovery code: {}", recoveryCode);
                // Rollback is not required, error occurs before writing to database
                throw localizationProvider.buildExceptionForCode(ServiceError.INVALID_INPUT_FORMAT);
            }

            // Get recovery code entity
            final RecoveryCodeEntity recoveryCodeEntity = recoveryCodeRepository.findByApplicationIdAndRecoveryCode(applicationId, recoveryCode);
            if (recoveryCodeEntity == null) {
                logger.warn("Recovery code does not exist: {}", recoveryCode);
                // Rollback is not required, error occurs before writing to database
                throw localizationProvider.buildExceptionForCode(ServiceError.INVALID_REQUEST);
            }
            if (!RecoveryCodeStatus.ACTIVE.equals(recoveryCodeEntity.getStatus())) {
                logger.warn("Recovery code is not in ACTIVE state: {}", recoveryCode);
                // Rollback is not required, error occurs before writing to database
                throw localizationProvider.buildExceptionForCode(ServiceError.INVALID_REQUEST);
            }

            // Verify recovery PUK
            boolean pukValid = false;
            RecoveryPukEntity pukUsedDuringActivation = null;
            RecoveryPukEntity firstValidPuk = null;
            final List<RecoveryPukEntity> recoveryPukEntities = recoveryCodeEntity.getRecoveryPuks();
            for (RecoveryPukEntity recoveryPukEntity: recoveryPukEntities) {
                if (RecoveryPukStatus.VALID.equals(recoveryPukEntity.getStatus())) {
                    if (firstValidPuk == null) {
                        firstValidPuk = recoveryPukEntity;
                        // First valid PUK found, verify PUK hash
                        final byte[] pukBytes = puk.getBytes(StandardCharsets.UTF_8);
                        final String pukValueFromDB = recoveryPukEntity.getPuk();
                        final EncryptionMode encryptionMode = recoveryPukEntity.getPukEncryption();
                        final RecoveryPuk recoveryPuk = new RecoveryPuk(encryptionMode, pukValueFromDB);
                        final String pukHash = recoveryPukConverter.fromDBValue(recoveryPuk, application.getRid(), recoveryCodeEntity.getUserId(), recoveryCode, recoveryPukEntity.getPukIndex());
                        try {
                            if (PasswordHash.verify(pukBytes, pukHash)) {
                                pukValid = true;
                                pukUsedDuringActivation = recoveryPukEntity;
                                break;
                            }
                        } catch (IOException ex) {
                            logger.warn("Invalid PUK hash for recovery code: {}", recoveryCode);
                            // Rollback is not required, error occurs before writing to database
                            throw localizationProvider.buildExceptionForCode(ServiceError.GENERIC_CRYPTOGRAPHY_ERROR);
                        }
                    }
                }
            }
            if (!pukValid) {
                // Log invalid PUK on info level, this may be a common user error
                logger.info("Received invalid recovery PUK for recovery code: {}", recoveryCodeEntity.getRecoveryCodeMasked());
                // Increment failed count
                recoveryCodeEntity.setFailedAttempts(recoveryCodeEntity.getFailedAttempts() + 1);
                recoveryCodeEntity.setTimestampLastChange(new Date());
                if (recoveryCodeEntity.getFailedAttempts() >= recoveryCodeEntity.getMaxFailedAttempts()) {
                    if (firstValidPuk != null) {
                        // In case max failed count is reached and valid PUK exists, block the recovery code and invalidate the PUK
                        recoveryCodeEntity.setStatus(RecoveryCodeStatus.BLOCKED);
                        recoveryCodeEntity.setTimestampLastChange(new Date());
                        firstValidPuk.setStatus(RecoveryPukStatus.INVALID);
                        firstValidPuk.setTimestampLastChange(new Date());
                    }
                }
                recoveryCodeRepository.save(recoveryCodeEntity);
                if (firstValidPuk != null && !RecoveryPukStatus.INVALID.equals(firstValidPuk.getStatus())) {
                    // Provide current recovery PUK index in error response in case PUK in VALID state exists.
                    // Exception must not be rollbacking, otherwise the data saved into DB would be lost.
                    throw localizationProvider.buildActivationRecoveryExceptionForCode(ServiceError.INVALID_RECOVERY_CODE, firstValidPuk.getPukIndex().intValue());
                } else {
                    // Exception must not be rollbacking, otherwise the data saved into DB would be lost.
                    throw localizationProvider.buildExceptionForCode(ServiceError.INVALID_RECOVERY_CODE);
                }
            }

            // Reset failed count, PUK was valid
            recoveryCodeEntity.setFailedAttempts(0L);

            // Change status of PUK which was used for recovery to USED
            pukUsedDuringActivation.setStatus(RecoveryPukStatus.USED);
            pukUsedDuringActivation.setTimestampLastChange(new Date());

            // If recovery code is bound to an existing activation, remove this activation
            // and make sure to inherit activation flags of the original activation
            final List<String> activationFlags = new ArrayList<>();
            final String recoveryCodeEntityActivationId = recoveryCodeEntity.getActivationId();
            if (recoveryCodeEntityActivationId != null) {
                final ActivationRecordEntity activation = repositoryCatalogue.getActivationRepository().findActivationWithLock(recoveryCodeEntityActivationId);
                if (activation != null) { // does the record even exist?
                    final List<String> originalActivationFlags = activation.getFlags();
                    if (originalActivationFlags != null) {
                        activationFlags.addAll(originalActivationFlags);
                    }
                    removeActivation(activation, null, true);
                } else {
                    logger.info("Activation does not exist, activation ID: {}", recoveryCodeEntityActivationId);
                    // Rollback is not required, database is not used for writing
                    throw localizationProvider.buildExceptionForCode(ServiceError.ACTIVATION_NOT_FOUND);
                }
            }

            // Persist recovery code changes
            recoveryCodeRepository.save(recoveryCodeEntity);

            // Prepare activation OTP mode
            final com.wultra.security.powerauth.client.model.enumeration.ActivationOtpValidation activationOtpValidation = activationOtp != null ? com.wultra.security.powerauth.client.model.enumeration.ActivationOtpValidation.ON_COMMIT : com.wultra.security.powerauth.client.model.enumeration.ActivationOtpValidation.NONE;

            // Initialize version 3 activation entity.
            // Parameter maxFailureCount can be customized, activationExpireTime is null because activation is committed immediately.
            final InitActivationResponse initResponse = initActivation(
                    Protocols.POWERAUTH,
                    applicationId,
                    recoveryCodeEntity.getUserId(),
                    maxFailureCount,
                    null,
                    activationOtpValidation,
                    activationOtp,
                    activationFlags.isEmpty() ? null : activationFlags,
                    keyConversion);
            final String activationId = initResponse.getActivationId();
            final ActivationRecordEntity activation = activationRepository.findActivationWithLock(activationId);

            // Validate created activation
            validateCreatedActivation(activation, application, true);

            // Extract the device public key from request
            final byte[] devicePublicKeyBytes = Base64.getDecoder().decode(layer2Request.getDevicePublicKey());
            PublicKey devicePublicKey;
            try {
                devicePublicKey = keyConversion.convertBytesToPublicKey(devicePublicKeyBytes);
            } catch (InvalidKeySpecException ex) {
                logger.warn("Device public key is invalid, activation ID: {}", activationId);
                // Device public key is invalid, rollback this transaction
                throw localizationProvider.buildRollbackingExceptionForCode(ServiceError.ACTIVATION_EXPIRED);
            }

            // Initialize hash based counter
            final HashBasedCounter counter = new HashBasedCounter();
            final byte[] ctrData = counter.init();
            final String ctrDataBase64 = Base64.getEncoder().encodeToString(ctrData);

            // Update and persist the activation record, activation is automatically committed in the next step in RESTful integration.
            activation.setActivationStatus(ActivationStatus.PENDING_COMMIT);
            // The device public key is converted back to bytes and base64 encoded so that the key is saved in normalized form
            activation.setDevicePublicKeyBase64(Base64.getEncoder().encodeToString(keyConversion.convertPublicKeyToBytes(devicePublicKey)));
            activation.setActivationName(layer2Request.getActivationName());
            activation.setExternalId(layer2Request.getExternalId());
            activation.setExtras(layer2Request.getExtras());
            if (layer2Request.getPlatform() != null) {
                activation.setPlatform(layer2Request.getPlatform().toLowerCase());
            } else {
                activation.setPlatform("unknown");
            }
            activation.setDeviceInfo(layer2Request.getDeviceInfo());
            // PowerAuth protocol version 3.0 uses 0x3 as version in activation status
            activation.setVersion(3);
            // Set initial counter data
            activation.setCtrDataBase64(ctrDataBase64);
            activationHistoryServiceBehavior.saveActivationAndLogChange(activation);
            callbackUrlBehavior.notifyCallbackListenersOnActivationChange(activation);

            // Activation has been successfully committed, set PUK state to USED and persist the change
            pukUsedDuringActivation.setStatus(RecoveryPukStatus.USED);
            pukUsedDuringActivation.setTimestampLastChange(new Date());
            recoveryCodeRepository.save(recoveryCodeEntity);

            // Create a new recovery code and PUK for new activation
            ActivationRecovery activationRecovery = null;
            if (shouldGenerateRecoveryCodes == null || shouldGenerateRecoveryCodes) {
                activationRecovery = createRecoveryCodeForActivation(activation, false);
            }

            // Generate activation layer 2 response
            final ActivationLayer2Response layer2Response = new ActivationLayer2Response();
            layer2Response.setActivationId(activation.getActivationId());
            layer2Response.setCtrData(ctrDataBase64);
            layer2Response.setServerPublicKey(activation.getServerPublicKeyBase64());
            layer2Response.setActivationRecovery(activationRecovery);
            final byte[] responseData = objectMapper.writeValueAsBytes(layer2Response);

            // Encrypt response data
            final byte[] nonceBytesResponse = "3.2".equals(version) ? keyGenerator.generateRandomBytes(16) : nonceBytes;
            final Long timestampResponse = "3.2".equals(version) ? new Date().getTime() : null;
            final EciesParameters parametersResponse = EciesParameters.builder().nonce(nonceBytesResponse).associatedData(eciesPayload.getParameters().getAssociatedData()).timestamp(timestampResponse).build();
            final EciesEncryptor encryptorResponse = eciesFactory.getEciesEncryptor(EciesScope.APPLICATION_SCOPE,
                    eciesDecryptor.getEnvelopeKey(), applicationSecret, null, parametersResponse);

            final EciesPayload responseEciesPayload = encryptorResponse.encrypt(responseData, parametersResponse);
            final String encryptedDataResponse = Base64.getEncoder().encodeToString(responseEciesPayload.getCryptogram().getEncryptedData());
            final String macResponse = Base64.getEncoder().encodeToString(responseEciesPayload.getCryptogram().getMac());

            final RecoveryCodeActivationResponse encryptedResponse = new RecoveryCodeActivationResponse();
            encryptedResponse.setActivationId(activation.getActivationId());
            encryptedResponse.setUserId(activation.getUserId());
            encryptedResponse.setApplicationId(applicationId);
            encryptedResponse.setEncryptedData(encryptedDataResponse);
            encryptedResponse.setMac(macResponse);
            encryptedResponse.setNonce("3.2".equals(version) && nonceBytesResponse != null ? Base64.getEncoder().encodeToString(nonceBytesResponse) : null);
            encryptedResponse.setTimestamp(timestampResponse);
            encryptedResponse.setActivationStatus(activationStatusConverter.convert(activation.getActivationStatus()));
            return encryptedResponse;
        } catch (InvalidKeySpecException ex) {
            logger.error(ex.getMessage(), ex);
            // Rollback transaction to avoid data inconsistency because of cryptography errors
            throw localizationProvider.buildRollbackingExceptionForCode(ServiceError.INVALID_KEY_FORMAT);
        } catch (EciesException | JsonProcessingException ex) {
            logger.error(ex.getMessage(), ex);
            // Rollback transaction to avoid data inconsistency because of cryptography errors
            throw localizationProvider.buildRollbackingExceptionForCode(ServiceError.DECRYPTION_FAILED);
        } catch (GenericCryptoException ex) {
            logger.error(ex.getMessage(), ex);
            // Rollback transaction to avoid data inconsistency because of cryptography errors
            throw localizationProvider.buildRollbackingExceptionForCode(ServiceError.GENERIC_CRYPTOGRAPHY_ERROR);
        } catch (CryptoProviderException ex) {
            logger.error(ex.getMessage(), ex);
            // Rollback transaction to avoid data inconsistency because of cryptography errors
            throw localizationProvider.buildRollbackingExceptionForCode(ServiceError.INVALID_CRYPTO_PROVIDER);
        }
    }

    /**
     * Create recovery code for given activation and set its status to ACTIVE.
     * @param activationEntity Activation entity.
     * @param isActive Make recovery code active from the beginning.
     * @return Activation recovery code and PUK.
     * @throws GenericServiceException In case of any error.
     */
    private ActivationRecovery createRecoveryCodeForActivation(ActivationRecordEntity activationEntity, boolean isActive) throws GenericServiceException {
        final RecoveryConfigRepository recoveryConfigRepository = repositoryCatalogue.getRecoveryConfigRepository();

        try {
            // Check whether activation recovery is enabled
            final RecoveryConfigEntity recoveryConfigEntity = recoveryConfigRepository.findByApplicationId(activationEntity.getApplication().getId());
            if (recoveryConfigEntity == null || !recoveryConfigEntity.isActivationRecoveryEnabled()) {
                logger.warn("Activation recovery is disabled");
                // Rollback is not required, error occurs before writing to database
                throw localizationProvider.buildExceptionForCode(ServiceError.INVALID_REQUEST);
            }

            // Note: the code below expects that application version for given activation has been verified.
            // We want to avoid checking application version twice (once during activation and second time in this method).
            // It is also expected that the activation is a valid activation which has just been created.
            // Prepare repositories
            final RecoveryCodeRepository recoveryCodeRepository = repositoryCatalogue.getRecoveryCodeRepository();

            final ApplicationEntity application = activationEntity.getApplication();
            final String activationId = activationEntity.getActivationId();
            final String userId = activationEntity.getUserId();
            final String applicationId = application.getId();

            // Verify activation state
            if (!ActivationStatus.PENDING_COMMIT.equals(activationEntity.getActivationStatus()) && !ActivationStatus.ACTIVE.equals(activationEntity.getActivationStatus())) {
                logger.warn("Create recovery code failed because of invalid activation state, application ID: {}, activation ID: {}, activation state: {}", applicationId, activationId, activationEntity.getActivationStatus());
                // Rollback is not required, error occurs before writing to database
                throw localizationProvider.buildExceptionForCode(ServiceError.ACTIVATION_INCORRECT_STATE);
            }

            // Check whether user has any recovery code in state CREATED or ACTIVE, in this case the recovery code needs to be revoked first
            final List<RecoveryCodeEntity> existingRecoveryCodes = recoveryCodeRepository.findAllByApplicationIdAndActivationId(applicationId, activationId);
            for (RecoveryCodeEntity recoveryCodeEntity: existingRecoveryCodes) {
                if (recoveryCodeEntity.getStatus() == RecoveryCodeStatus.CREATED || recoveryCodeEntity.getStatus() == RecoveryCodeStatus.ACTIVE) {
                    logger.warn("Create recovery code failed because of existing recovery codes, application ID: {}, activation ID: {}", applicationId, activationId);
                    // Rollback is not required, error occurs before writing to database
                    throw localizationProvider.buildExceptionForCode(ServiceError.RECOVERY_CODE_ALREADY_EXISTS);
                }
            }

            // Generate random secret key
            String recoveryCode = null;
            Map<Integer, String> puks = null;

            for (int i = 0; i < powerAuthServiceConfiguration.getGenerateRecoveryCodeIterations(); i++) {
                final RecoveryInfo recoveryInfo = identifierGenerator.generateRecoveryCode();
                // Check that recovery code is unique
                final boolean recoveryCodeExists = recoveryCodeRepository.recoveryCodeCount(applicationId, recoveryInfo.getRecoveryCode()) > 0;
                if (!recoveryCodeExists) {
                    recoveryCode = recoveryInfo.getRecoveryCode();
                    puks = recoveryInfo.getPuks();
                    break;
                }
            }

            // In case recovery code generation failed, throw an exception
            if (recoveryCode == null || puks == null || puks.size() != 1) {
                logger.error("Unable to generate recovery code");
                // Rollback is not required, error occurs before writing to database
                throw localizationProvider.buildExceptionForCode(ServiceError.UNABLE_TO_GENERATE_RECOVERY_CODE);
            }

            // Create and persist recovery code entity with PUK
            final RecoveryCodeEntity recoveryCodeEntity = new RecoveryCodeEntity();
            recoveryCodeEntity.setUserId(userId);
            recoveryCodeEntity.setApplication(application);
            recoveryCodeEntity.setActivationId(activationId);
            recoveryCodeEntity.setFailedAttempts(0L);
            recoveryCodeEntity.setMaxFailedAttempts(powerAuthServiceConfiguration.getRecoveryMaxFailedAttempts());
            recoveryCodeEntity.setRecoveryCode(recoveryCode);
            recoveryCodeEntity.setStatus(isActive ? RecoveryCodeStatus.ACTIVE : RecoveryCodeStatus.CREATED);
            recoveryCodeEntity.setTimestampCreated(new Date());

            // Only one PUK was generated
            final String puk = puks.values().iterator().next();

            final RecoveryPukEntity recoveryPukEntity = new RecoveryPukEntity();
            recoveryPukEntity.setPukIndex(1L);
            final String pukHash = PasswordHash.hash(puk.getBytes(StandardCharsets.UTF_8));
            final RecoveryPuk recoveryPuk = recoveryPukConverter.toDBValue(pukHash, application.getRid(), userId, recoveryCode, recoveryPukEntity.getPukIndex());
            recoveryPukEntity.setPuk(recoveryPuk.pukHash());
            recoveryPukEntity.setPukEncryption(recoveryPuk.encryptionMode());
            recoveryPukEntity.setStatus(RecoveryPukStatus.VALID);
            recoveryPukEntity.setRecoveryCode(recoveryCodeEntity);
            recoveryCodeEntity.getRecoveryPuks().add(recoveryPukEntity);

            recoveryCodeRepository.save(recoveryCodeEntity);

            return new ActivationRecovery(recoveryCode, puk);
        } catch (InvalidKeyException ex) {
            logger.error(ex.getMessage(), ex);
            // Rollback is not required, cryptography methods are executed before database is used for writing
            throw localizationProvider.buildExceptionForCode(ServiceError.INVALID_KEY_FORMAT);
        } catch (GenericCryptoException ex) {
            logger.error(ex.getMessage(), ex);
            // Rollback is not required, cryptography methods are executed before database is used for writing
            throw localizationProvider.buildExceptionForCode(ServiceError.GENERIC_CRYPTOGRAPHY_ERROR);
        } catch (CryptoProviderException ex) {
            logger.error(ex.getMessage(), ex);
            // Rollback is not required, cryptography methods are executed before database is used for writing
            throw localizationProvider.buildExceptionForCode(ServiceError.INVALID_CRYPTO_PROVIDER);
        }
    }

    /**
     * Internal logic for processing activation removal.
     * @param activation Activation entity.
     * @param externalUserId External user identifier.
     * @param revokeRecoveryCodes Whether associated recovery codes should be revoked.
     */
    private void removeActivationInternal(final ActivationRecordEntity activation, final String externalUserId, final boolean revokeRecoveryCodes) {
        activation.setActivationStatus(ActivationStatus.REMOVED);
        // Recovery codes are revoked in case revocation is requested, or always when the activation is in CREATED or PENDING_COMMIT state
        if (revokeRecoveryCodes
                || activation.getActivationStatus() == ActivationStatus.CREATED
                || activation.getActivationStatus() == ActivationStatus.PENDING_COMMIT) {
            revokeRecoveryCodes(activation.getActivationId());
        }
        activationHistoryServiceBehavior.saveActivationAndLogChange(activation, externalUserId);
        callbackUrlBehavior.notifyCallbackListenersOnActivationChange(activation);
    }

    /**
     * Revoke recovery codes for an activation entity.
     * @param activationId Activation identifier.
     */
    private void revokeRecoveryCodes(String activationId) {
        logger.info("Revoking recovery codes for activation ID: {}", activationId);
        final RecoveryCodeRepository recoveryCodeRepository = repositoryCatalogue.getRecoveryCodeRepository();
        final List<RecoveryCodeEntity> recoveryCodeEntities = recoveryCodeRepository.findAllByActivationId(activationId);
        final Date now = new Date();
        for (RecoveryCodeEntity recoveryCode : recoveryCodeEntities) {
            logger.debug("Revoking recovery code: {} for activation ID: {}", recoveryCode.getRecoveryCode(), activationId);
            // revoke only codes that are not yet revoked, to avoid messing up with timestamp
            if (!RecoveryCodeStatus.REVOKED.equals(recoveryCode.getStatus())) {
                recoveryCode.setStatus(RecoveryCodeStatus.REVOKED);
                recoveryCode.setTimestampLastChange(now);
                // Change status of PUKs with status VALID to INVALID
                for (RecoveryPukEntity puk : recoveryCode.getRecoveryPuks()) {
                    if (RecoveryPukStatus.VALID.equals(puk.getStatus())) {
                        puk.setStatus(RecoveryPukStatus.INVALID);
                        puk.setTimestampLastChange(now);
                    }
                }
                recoveryCodeRepository.save(recoveryCode);
            }
        }
    }

    public List<Activation> findByExternalId(String applicationId, String externalId) {
        final Date timestamp = new Date();
        final List<ActivationRecordEntity> activationsList = repositoryCatalogue.getActivationRepository().findByExternalId(applicationId, externalId);

        final List<Activation> result = new ArrayList<>();

        if (activationsList != null) {
            for (ActivationRecordEntity activation : activationsList) {

                deactivatePendingActivation(timestamp, activation, false);

                // Map between database object and service objects
                final Activation activationServiceItem = new Activation();
                activationServiceItem.setActivationId(activation.getActivationId());
                activationServiceItem.setActivationStatus(activationStatusConverter.convert(activation.getActivationStatus()));
                activationServiceItem.setBlockedReason(activation.getBlockedReason());
                activationServiceItem.setExternalId(activation.getExternalId());
                activationServiceItem.setActivationName(activation.getActivationName());
                activationServiceItem.setExtras(activation.getExtras());
                activationServiceItem.setProtocol(activation.getProtocol());
                activationServiceItem.setPlatform(activation.getPlatform());
                activationServiceItem.setDeviceInfo(activation.getDeviceInfo());
                activationServiceItem.getActivationFlags().addAll(activation.getFlags());
                activationServiceItem.setTimestampCreated(activation.getTimestampCreated());
                activationServiceItem.setTimestampLastUsed(activation.getTimestampLastUsed());
                activationServiceItem.setTimestampLastChange(activation.getTimestampLastChange());
                activationServiceItem.setUserId(activation.getUserId());
                activationServiceItem.setApplicationId(activation.getApplication().getId());
                // Unknown version is converted to 0 in service
                activationServiceItem.setVersion(activation.getVersion() == null ? 0L : activation.getVersion());
                activationServiceItem.setFailedAttempts(activation.getFailedAttempts());
                activationServiceItem.setMaxFailedAttempts(activation.getMaxFailedAttempts());
                activationServiceItem.setDevicePublicKeyBase64(activation.getDevicePublicKeyBase64());
                result.add(activationServiceItem);
            }
        }
        return result;
    }

    // Scheduled tasks

    @Scheduled(fixedRateString = "${powerauth.service.scheduled.job.activationsCleanup:PT5S}")
    @SchedulerLock(name = "expireActivationsTask")
    @Transactional
    public void expireActivations() {
        LockAssert.assertLocked();
        final Instant currentTimestamp = Instant.now();
        final Instant lookBackTimestamp = currentTimestamp.minus(powerAuthServiceConfiguration.getActivationsCleanupLookBack());
        logger.debug("Running scheduled task for expiring activations");
        final ActivationRepository activationRepository = repositoryCatalogue.getActivationRepository();
        final Set<ActivationStatus> activationStatuses = Set.of(ActivationStatus.CREATED, ActivationStatus.PENDING_COMMIT);
        try (final Stream<ActivationRecordEntity> abandonedActivations = activationRepository.findAbandonedActivations(activationStatuses, Date.from(lookBackTimestamp), Date.from(currentTimestamp))) {
            abandonedActivations.forEach(activation -> {
                logger.info("Removing abandoned activation with ID: {}", activation.getActivationId());
                deactivatePendingActivation(Date.from(currentTimestamp), activation, true);
            });
        }
    }
}<|MERGE_RESOLUTION|>--- conflicted
+++ resolved
@@ -237,17 +237,14 @@
      * @param applicationId The Application ID for which to retrieve activations. If this is null, activations for all
      *                      applications associated with the provided user ID are retrieved.
      * @param userId The User ID for which to retrieve activations. This is required and cannot be null.
+     * @param protocols Set of protocols to be returned..
      * @param pageable An object that defines the pagination properties, including the page number and the size of each page.
      *                 It is used to retrieve the activations in a paginated format.
      * @return A {@link GetActivationListForUserResponse} object that includes the list of matching activations. Each
      *         activation is represented as an {@link Activation} object. The response also includes the user ID associated
      *         with the activations.
      */
-<<<<<<< HEAD
-    public GetActivationListForUserResponse getActivationList(String applicationId, String userId, Set<Protocols> protocols) {
-=======
-    public GetActivationListForUserResponse getActivationList(String applicationId, String userId, Pageable pageable) {
->>>>>>> d4d09f91
+    public GetActivationListForUserResponse getActivationList(String applicationId, String userId, Set<Protocols> protocols, Pageable pageable) {
 
         // Generate timestamp in advance
         final Date timestamp = new Date();
