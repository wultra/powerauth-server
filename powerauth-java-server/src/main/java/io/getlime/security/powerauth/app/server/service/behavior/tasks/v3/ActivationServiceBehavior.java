/*
 * PowerAuth Server and related software components
 * Copyright (C) 2018 Wultra s.r.o.
 *
 * This program is free software: you can redistribute it and/or modify
 * it under the terms of the GNU Affero General Public License as published
 * by the Free Software Foundation, either version 3 of the License, or
 * (at your option) any later version.
 *
 * This program is distributed in the hope that it will be useful,
 * but WITHOUT ANY WARRANTY; without even the implied warranty of
 * MERCHANTABILITY or FITNESS FOR A PARTICULAR PURPOSE.  See the
 * GNU Affero General Public License for more details.
 *
 * You should have received a copy of the GNU Affero General Public License
 * along with this program.  If not, see <http://www.gnu.org/licenses/>.
 */
package io.getlime.security.powerauth.app.server.service.behavior.tasks.v3;

import com.fasterxml.jackson.core.JsonProcessingException;
import com.fasterxml.jackson.databind.ObjectMapper;
import com.google.common.collect.ImmutableSet;
import com.google.common.io.BaseEncoding;
import io.getlime.security.powerauth.app.server.configuration.PowerAuthServiceConfiguration;
import io.getlime.security.powerauth.app.server.converter.v3.ActivationStatusConverter;
import io.getlime.security.powerauth.app.server.converter.v3.ServerPrivateKeyConverter;
import io.getlime.security.powerauth.app.server.converter.v3.XMLGregorianCalendarConverter;
import io.getlime.security.powerauth.app.server.database.RepositoryCatalogue;
import io.getlime.security.powerauth.app.server.database.model.ActivationStatus;
import io.getlime.security.powerauth.app.server.database.model.AdditionalInformation;
import io.getlime.security.powerauth.app.server.database.model.KeyEncryptionMode;
import io.getlime.security.powerauth.app.server.database.model.ServerPrivateKey;
import io.getlime.security.powerauth.app.server.database.model.entity.ActivationRecordEntity;
import io.getlime.security.powerauth.app.server.database.model.entity.ApplicationEntity;
import io.getlime.security.powerauth.app.server.database.model.entity.ApplicationVersionEntity;
import io.getlime.security.powerauth.app.server.database.model.entity.MasterKeyPairEntity;
import io.getlime.security.powerauth.app.server.database.repository.ActivationRepository;
import io.getlime.security.powerauth.app.server.database.repository.ApplicationVersionRepository;
import io.getlime.security.powerauth.app.server.database.repository.MasterKeyPairRepository;
import io.getlime.security.powerauth.app.server.service.exceptions.GenericServiceException;
import io.getlime.security.powerauth.app.server.service.i18n.LocalizationProvider;
import io.getlime.security.powerauth.app.server.service.model.ServiceError;
import io.getlime.security.powerauth.app.server.service.model.request.ActivationLayer2Request;
import io.getlime.security.powerauth.app.server.service.model.response.ActivationLayer2Response;
import io.getlime.security.powerauth.crypto.lib.config.PowerAuthConfiguration;
import io.getlime.security.powerauth.crypto.lib.encryptor.ecies.EciesDecryptor;
import io.getlime.security.powerauth.crypto.lib.encryptor.ecies.EciesFactory;
import io.getlime.security.powerauth.crypto.lib.encryptor.ecies.exception.EciesException;
import io.getlime.security.powerauth.crypto.lib.encryptor.ecies.model.EciesCryptogram;
import io.getlime.security.powerauth.crypto.lib.encryptor.ecies.model.EciesSharedInfo1;
import io.getlime.security.powerauth.crypto.lib.generator.HashBasedCounter;
import io.getlime.security.powerauth.crypto.lib.generator.KeyGenerator;
import io.getlime.security.powerauth.crypto.lib.model.exception.GenericCryptoException;
import io.getlime.security.powerauth.crypto.server.activation.PowerAuthServerActivation;
import io.getlime.security.powerauth.crypto.server.keyfactory.PowerAuthServerKeyFactory;
import io.getlime.security.powerauth.provider.CryptoProviderUtil;
import io.getlime.security.powerauth.provider.exception.CryptoProviderException;
import io.getlime.security.powerauth.v3.*;
import org.slf4j.Logger;
import org.slf4j.LoggerFactory;
import org.springframework.beans.factory.annotation.Autowired;
import org.springframework.stereotype.Component;

import javax.crypto.SecretKey;
import javax.xml.datatype.DatatypeConfigurationException;
import javax.xml.datatype.XMLGregorianCalendar;
import java.io.IOException;
import java.nio.charset.StandardCharsets;
import java.security.InvalidKeyException;
import java.security.KeyPair;
import java.security.PrivateKey;
import java.security.PublicKey;
import java.security.interfaces.ECPrivateKey;
import java.security.spec.InvalidKeySpecException;
import java.util.Date;
import java.util.List;
import java.util.Objects;
import java.util.Set;

/**
 * Behavior class implementing processes related with activations. Used to move the
 * implementation outside of the main service implementation.
 *
 * @author Petr Dvorak, petr@wultra.com
 */
@Component("ActivationServiceBehavior")
public class ActivationServiceBehavior {

    /**
     * Current PowerAuth protocol major version. Activations created with lower version will be upgraded to this version.
     */
    private static final byte POWERAUTH_PROTOCOL_VERSION = 0x3;

    private RepositoryCatalogue repositoryCatalogue;

    private CallbackUrlBehavior callbackUrlBehavior;

    private ActivationHistoryServiceBehavior activationHistoryServiceBehavior;

    private LocalizationProvider localizationProvider;

    private PowerAuthServiceConfiguration powerAuthServiceConfiguration;

    // Prepare converters
    private ActivationStatusConverter activationStatusConverter = new ActivationStatusConverter();
    private ServerPrivateKeyConverter serverPrivateKeyConverter;

    // Helper classes
    private final EciesFactory eciesFactory = new EciesFactory();
    private final CryptoProviderUtil keyConversion = PowerAuthConfiguration.INSTANCE.getKeyConvertor();
    private final ObjectMapper objectMapper = new ObjectMapper();

    // Prepare logger
    private static final Logger logger = LoggerFactory.getLogger(ActivationServiceBehavior.class);

    @Autowired
    public ActivationServiceBehavior(RepositoryCatalogue repositoryCatalogue, PowerAuthServiceConfiguration powerAuthServiceConfiguration) {
        this.repositoryCatalogue = repositoryCatalogue;
        this.powerAuthServiceConfiguration = powerAuthServiceConfiguration;
    }

    @Autowired
    public void setCallbackUrlBehavior(CallbackUrlBehavior callbackUrlBehavior) {
        this.callbackUrlBehavior = callbackUrlBehavior;
    }

    @Autowired
    public void setLocalizationProvider(LocalizationProvider localizationProvider) {
        this.localizationProvider = localizationProvider;
    }

    @Autowired
    public void setActivationHistoryServiceBehavior(ActivationHistoryServiceBehavior activationHistoryServiceBehavior) {
        this.activationHistoryServiceBehavior = activationHistoryServiceBehavior;
    }

    @Autowired
    public void setServerPrivateKeyConverter(ServerPrivateKeyConverter serverPrivateKeyConverter) {
        this.serverPrivateKeyConverter = serverPrivateKeyConverter;
    }

    private final PowerAuthServerKeyFactory powerAuthServerKeyFactory = new PowerAuthServerKeyFactory();
    private final PowerAuthServerActivation powerAuthServerActivation = new PowerAuthServerActivation();

    /**
     * Deactivate the activation in CREATED or OTP_USED if it's activation expiration timestamp
     * is below the given timestamp.
     *
     * @param timestamp  Timestamp to check activations against.
     * @param activation Activation to check.
     */
    private void deactivatePendingActivation(Date timestamp, ActivationRecordEntity activation, boolean isActivationLocked) {
        if ((activation.getActivationStatus().equals(io.getlime.security.powerauth.app.server.database.model.ActivationStatus.CREATED) || activation.getActivationStatus().equals(io.getlime.security.powerauth.app.server.database.model.ActivationStatus.OTP_USED)) && (timestamp.getTime() > activation.getTimestampActivationExpire().getTime())) {
            if (!isActivationLocked) {
                // Make sure activation is locked until the end of transaction in case it was not locked yet
                activation = repositoryCatalogue.getActivationRepository().findActivationWithLock(activation.getActivationId());
            }
            activation.setActivationStatus(io.getlime.security.powerauth.app.server.database.model.ActivationStatus.REMOVED);
            repositoryCatalogue.getActivationRepository().save(activation);
            activationHistoryServiceBehavior.logActivationStatusChange(activation);
            callbackUrlBehavior.notifyCallbackListeners(activation.getApplication().getId(), activation.getActivationId());
        }
    }

    /**
     * Handle case when public key is invalid. Remove provided activation (mark as REMOVED),
     * notify callback listeners, and throw an exception.
     *
     * @param activation Activation to be removed.
     * @throws GenericServiceException Error caused by invalid public key.
     */
    private void handleInvalidPublicKey(ActivationRecordEntity activation) throws GenericServiceException {
        activation.setActivationStatus(ActivationStatus.REMOVED);
        repositoryCatalogue.getActivationRepository().save(activation);
        activationHistoryServiceBehavior.logActivationStatusChange(activation);
        callbackUrlBehavior.notifyCallbackListeners(activation.getApplication().getId(), activation.getActivationId());
        logger.warn("Invalid public key, activation ID: {}", activation.getActivationId());
        throw localizationProvider.buildExceptionForCode(ServiceError.ACTIVATION_NOT_FOUND);
    }

    /**
     * Validate activation in prepare or create activation step: it should be in CREATED state, it should be linked to correct
     * application and the activation code should have valid length.
     *
     * @param activation Activation used in prepare activation step.
     * @param application Application used in prepare activation step.
     * @throws GenericServiceException In case activation state is invalid.
     */
    private void validateCreatedActivation(ActivationRecordEntity activation, ApplicationEntity application) throws GenericServiceException {
        // If there is no such activation or application does not match the activation application, fail validation
        if (activation == null
                || !ActivationStatus.CREATED.equals(activation.getActivationStatus())
                || !Objects.equals(activation.getApplication().getId(), application.getId())) {
            logger.info("Activation state is invalid, activation ID: {}", activation != null ? activation.getActivationId() : "unknown");
            throw localizationProvider.buildExceptionForCode(ServiceError.ACTIVATION_EXPIRED);
        }

        // Make sure activation code has 23 characters
        if (activation.getActivationCode().length() != 23) {
            logger.info("Activation code is invalid, activation ID: {}", activation.getActivationId());
            throw localizationProvider.buildExceptionForCode(ServiceError.ACTIVATION_EXPIRED);
        }
    }

    /**
     * Get activations for application ID and user ID
     *
     * @param applicationId Application ID
     * @param userId        User ID
     * @return Response with list of matching activations
     * @throws DatatypeConfigurationException If calendar conversion fails.
     */
    public GetActivationListForUserResponse getActivationList(Long applicationId, String userId) throws DatatypeConfigurationException {

        // Generate timestamp in advance
        Date timestamp = new Date();

        // Get the repository
        final ActivationRepository activationRepository = repositoryCatalogue.getActivationRepository();

        List<ActivationRecordEntity> activationsList;
        if (applicationId == null) {
            activationsList = activationRepository.findByUserId(userId);
        } else {
            activationsList = activationRepository.findByApplicationIdAndUserId(applicationId, userId);
        }

        GetActivationListForUserResponse response = new GetActivationListForUserResponse();
        response.setUserId(userId);
        if (activationsList != null) {
            for (ActivationRecordEntity activation : activationsList) {

                deactivatePendingActivation(timestamp, activation, false);

                // Map between database object and service objects
                GetActivationListForUserResponse.Activations activationServiceItem = new GetActivationListForUserResponse.Activations();
                activationServiceItem.setActivationId(activation.getActivationId());
                activationServiceItem.setActivationStatus(activationStatusConverter.convert(activation.getActivationStatus()));
                activationServiceItem.setBlockedReason(activation.getBlockedReason());
                activationServiceItem.setActivationName(activation.getActivationName());
                activationServiceItem.setExtras(activation.getExtras());
                activationServiceItem.setTimestampCreated(XMLGregorianCalendarConverter.convertFrom(activation.getTimestampCreated()));
                activationServiceItem.setTimestampLastUsed(XMLGregorianCalendarConverter.convertFrom(activation.getTimestampLastUsed()));
                activationServiceItem.setUserId(activation.getUserId());
                activationServiceItem.setApplicationId(activation.getApplication().getId());
                activationServiceItem.setApplicationName(activation.getApplication().getName());
                // Unknown version is converted to 0 in SOAP
                activationServiceItem.setVersion(activation.getVersion() == null ? 0L : activation.getVersion());
                response.getActivations().add(activationServiceItem);
            }
        }
        return response;
    }

    /**
     * Get activation status for given activation ID
     *
     * @param activationId           Activation ID
     * @param keyConversionUtilities Key conversion utility class
     * @return Activation status response
     * @throws DatatypeConfigurationException Thrown when calendar conversion fails.
     * @throws GenericServiceException        Thrown when cryptography error occurs.
     */
    public GetActivationStatusResponse getActivationStatus(String activationId, CryptoProviderUtil keyConversionUtilities) throws DatatypeConfigurationException, GenericServiceException {
        try {
            // Generate timestamp in advance
            Date timestamp = new Date();

            // Get the repository
            final ActivationRepository activationRepository = repositoryCatalogue.getActivationRepository();
            final MasterKeyPairRepository masterKeyPairRepository = repositoryCatalogue.getMasterKeyPairRepository();

            ActivationRecordEntity activation = activationRepository.findActivationWithoutLock(activationId);

            // Check if the activation exists
            if (activation != null) {

                // Deactivate old pending activations first
                deactivatePendingActivation(timestamp, activation, false);

                // Handle CREATED activation
                if (activation.getActivationStatus() == io.getlime.security.powerauth.app.server.database.model.ActivationStatus.CREATED) {

                    // Created activations are not able to transfer valid status blob to the client
                    // since both keys were not exchanged yet and transport cannot be secured.
                    byte[] randomStatusBlob = new KeyGenerator().generateRandomBytes(16);

                    // Activation signature
                    MasterKeyPairEntity masterKeyPairEntity = masterKeyPairRepository.findFirstByApplicationIdOrderByTimestampCreatedDesc(activation.getApplication().getId());
                    if (masterKeyPairEntity == null) {
                        logger.error("Missing key pair for application ID: {}", activation.getApplication().getId());
                        throw localizationProvider.buildExceptionForCode(ServiceError.NO_MASTER_SERVER_KEYPAIR);
                    }
                    String masterPrivateKeyBase64 = masterKeyPairEntity.getMasterKeyPrivateBase64();
                    byte[] masterPrivateKeyBytes = BaseEncoding.base64().decode(masterPrivateKeyBase64);
                    byte[] activationSignature = powerAuthServerActivation.generateActivationSignature(
                            activation.getActivationCode(),
                            keyConversionUtilities.convertBytesToPrivateKey(masterPrivateKeyBytes)
                    );

                    // return the data
                    GetActivationStatusResponse response = new GetActivationStatusResponse();
                    response.setActivationId(activationId);
                    response.setUserId(activation.getUserId());
                    response.setActivationStatus(activationStatusConverter.convert(activation.getActivationStatus()));
                    response.setBlockedReason(activation.getBlockedReason());
                    response.setActivationName(activation.getActivationName());
                    response.setExtras(activation.getExtras());
                    response.setApplicationId(activation.getApplication().getId());
                    response.setTimestampCreated(XMLGregorianCalendarConverter.convertFrom(activation.getTimestampCreated()));
                    response.setTimestampLastUsed(XMLGregorianCalendarConverter.convertFrom(activation.getTimestampLastUsed()));
                    response.setEncryptedStatusBlob(BaseEncoding.base64().encode(randomStatusBlob));
                    response.setActivationCode(activation.getActivationCode());
                    response.setActivationSignature(BaseEncoding.base64().encode(activationSignature));
                    response.setDevicePublicKeyFingerprint(null);
                    // Unknown version is converted to 0 in SOAP
                    response.setVersion(activation.getVersion() == null ? 0L : activation.getVersion());
                    return response;

                } else {

                    // Get the server private and device public keys to compute the transport key
                    String devicePublicKeyBase64 = activation.getDevicePublicKeyBase64();

                    // Get the server public key for the fingerprint
                    String serverPublicKeyBase64 = activation.getServerPublicKeyBase64();

                    // Decrypt server private key (depending on encryption mode)
                    String serverPrivateKeyFromEntity = activation.getServerPrivateKeyBase64();
                    KeyEncryptionMode serverPrivateKeyEncryptionMode = activation.getServerPrivateKeyEncryption();
                    String serverPrivateKeyBase64 = serverPrivateKeyConverter.fromDBValue(serverPrivateKeyEncryptionMode, serverPrivateKeyFromEntity, activation.getUserId(), activationId);

                    // If an activation was turned to REMOVED directly from CREATED state,
                    // there is not device public key in the database - we need to handle
                    // that case by defaulting the C_statusBlob to random value...
                    byte[] C_statusBlob = new KeyGenerator().generateRandomBytes(16);

                    // Prepare a value for the device public key fingerprint
                    String activationFingerPrint = null;

                    // There is a device public key available, therefore we can compute
                    // the real C_statusBlob value.
                    if (devicePublicKeyBase64 != null) {

                        PrivateKey serverPrivateKey = keyConversionUtilities.convertBytesToPrivateKey(BaseEncoding.base64().decode(serverPrivateKeyBase64));
                        PublicKey devicePublicKey = keyConversionUtilities.convertBytesToPublicKey(BaseEncoding.base64().decode(devicePublicKeyBase64));
                        PublicKey serverPublicKey = keyConversionUtilities.convertBytesToPublicKey(BaseEncoding.base64().decode(serverPublicKeyBase64));

                        SecretKey masterSecretKey = powerAuthServerKeyFactory.generateServerMasterSecretKey(serverPrivateKey, devicePublicKey);
                        SecretKey transportKey = powerAuthServerKeyFactory.generateServerTransportKey(masterSecretKey);

                        // Encrypt the status blob
                        C_statusBlob = powerAuthServerActivation.encryptedStatusBlob(
                                activation.getActivationStatus().getByte(),
                                activation.getVersion().byteValue(),
                                POWERAUTH_PROTOCOL_VERSION,
                                activation.getFailedAttempts().byteValue(),
                                activation.getMaxFailedAttempts().byteValue(),
                                transportKey
                        );

                        // Assign the activation fingerprint
                        switch (activation.getVersion()) {
                            case 2:
                                activationFingerPrint = powerAuthServerActivation.computeActivationFingerprint(devicePublicKey);
                                break;

                            case 3:
                                activationFingerPrint = powerAuthServerActivation.computeActivationFingerprint(devicePublicKey, serverPublicKey, activation.getActivationId());
                                break;

                            default:
                                logger.error("Unsupported activation version: {}", activation.getVersion());
                                throw localizationProvider.buildExceptionForCode(ServiceError.ACTIVATION_INCORRECT_STATE);
                        }

                    }

                    // return the data
                    GetActivationStatusResponse response = new GetActivationStatusResponse();
                    response.setActivationId(activationId);
                    response.setActivationStatus(activationStatusConverter.convert(activation.getActivationStatus()));
                    response.setBlockedReason(activation.getBlockedReason());
                    response.setActivationName(activation.getActivationName());
                    response.setUserId(activation.getUserId());
                    response.setExtras(activation.getExtras());
                    response.setApplicationId(activation.getApplication().getId());
                    response.setTimestampCreated(XMLGregorianCalendarConverter.convertFrom(activation.getTimestampCreated()));
                    response.setTimestampLastUsed(XMLGregorianCalendarConverter.convertFrom(activation.getTimestampLastUsed()));
                    response.setEncryptedStatusBlob(BaseEncoding.base64().encode(C_statusBlob));
                    response.setActivationCode(null);
                    response.setActivationSignature(null);
                    response.setDevicePublicKeyFingerprint(activationFingerPrint);
                    // Unknown version is converted to 0 in SOAP
                    response.setVersion(activation.getVersion() == null ? 0L : activation.getVersion());
                    return response;

                }
            } else {

                // Activations that do not exist should return REMOVED state and
                // a random status blob
                byte[] randomStatusBlob = new KeyGenerator().generateRandomBytes(16);

                // Generate date
                XMLGregorianCalendar zeroDate = XMLGregorianCalendarConverter.convertFrom(new Date(0));

                // return the data
                GetActivationStatusResponse response = new GetActivationStatusResponse();
                response.setActivationId(activationId);
                response.setActivationStatus(activationStatusConverter.convert(ActivationStatus.REMOVED));
                response.setBlockedReason(null);
                response.setActivationName("unknown");
                response.setUserId("unknown");
                response.setApplicationId(0L);
                response.setExtras(null);
                response.setTimestampCreated(zeroDate);
                response.setTimestampLastUsed(zeroDate);
                response.setEncryptedStatusBlob(BaseEncoding.base64().encode(randomStatusBlob));
                response.setActivationCode(null);
                response.setActivationSignature(null);
                response.setDevicePublicKeyFingerprint(null);
                // Use 0 as version when version is undefined
                response.setVersion(0L);
                return response;
            }
        } catch (InvalidKeySpecException | InvalidKeyException ex) {
            logger.error(ex.getMessage(), ex);
            throw localizationProvider.buildExceptionForCode(ServiceError.INVALID_KEY_FORMAT);
        } catch (GenericCryptoException ex) {
            logger.error(ex.getMessage(), ex);
            throw localizationProvider.buildExceptionForCode(ServiceError.GENERIC_CRYPTOGRAPHY_ERROR);
        } catch (CryptoProviderException ex) {
            logger.error(ex.getMessage(), ex);
            throw localizationProvider.buildExceptionForCode(ServiceError.INVALID_CRYPTO_PROVIDER);
        }
    }

    /**
     * Init activation with given parameters
     *
     * @param applicationId             Application ID
     * @param userId                    User ID
     * @param maxFailureCount            Maximum failed attempt count (5)
     * @param activationExpireTimestamp Timestamp after which activation can no longer be completed
     * @param keyConversionUtilities    Utility class for key conversion
     * @return Response with activation initialization data
     * @throws GenericServiceException If invalid values are provided.
     */
    public InitActivationResponse initActivation(Long applicationId, String userId, Long maxFailureCount, Date activationExpireTimestamp, CryptoProviderUtil keyConversionUtilities) throws GenericServiceException {
        try {
            // Generate timestamp in advance
            Date timestamp = new Date();

            if (userId == null || userId.isEmpty() || userId.length() > 255) {
                logger.warn("User ID not specified or invalid");
                throw localizationProvider.buildExceptionForCode(ServiceError.NO_USER_ID);
            }

            if (applicationId == 0L) {
                logger.warn("Application ID not specified");
                throw localizationProvider.buildExceptionForCode(ServiceError.NO_APPLICATION_ID);
            }

            // Application version is not being checked in initActivation, it is checked later in prepareActivation or createActivation.

            // Get the repository
            final ActivationRepository activationRepository = repositoryCatalogue.getActivationRepository();
            final MasterKeyPairRepository masterKeyPairRepository = repositoryCatalogue.getMasterKeyPairRepository();

            // Get number of max attempts from request or from constants, if not provided
            Long maxAttempt = maxFailureCount;
            if (maxAttempt == null) {
                maxAttempt = powerAuthServiceConfiguration.getSignatureMaxFailedAttempts();
            }

            // Get activation expiration date from request or from constants, if not provided
            Date timestampExpiration = activationExpireTimestamp;
            if (timestampExpiration == null) {
                timestampExpiration = new Date(timestamp.getTime() + powerAuthServiceConfiguration.getActivationValidityBeforeActive());
            }

            // Fetch the latest master private key
            MasterKeyPairEntity masterKeyPair = masterKeyPairRepository.findFirstByApplicationIdOrderByTimestampCreatedDesc(applicationId);
            if (masterKeyPair == null) {
                GenericServiceException ex = localizationProvider.buildExceptionForCode(ServiceError.NO_MASTER_SERVER_KEYPAIR);
                logger.error("No master key pair found for application ID: {}", applicationId);
                throw ex;
            }
            byte[] masterPrivateKeyBytes = BaseEncoding.base64().decode(masterKeyPair.getMasterKeyPrivateBase64());
            PrivateKey masterPrivateKey = keyConversionUtilities.convertBytesToPrivateKey(masterPrivateKeyBytes);

            // Generate new activation data, generate a unique activation ID
            String activationId = null;
            for (int i = 0; i < powerAuthServiceConfiguration.getActivationGenerateActivationIdIterations(); i++) {
                String tmpActivationId = powerAuthServerActivation.generateActivationId();
                Long activationCount = activationRepository.getActivationCount(tmpActivationId);
                if (activationCount == 0) {
                    activationId = tmpActivationId;
                    break;
                } // ... else this activation ID has a collision, reset it and try to find another one
            }
            if (activationId == null) {
                logger.error("Unable to generate activation ID");
                throw localizationProvider.buildExceptionForCode(ServiceError.UNABLE_TO_GENERATE_ACTIVATION_ID);
            }

<<<<<<< HEAD
            // Generate a unique activation code
            String activationCode = null;
            for (int i = 0; i < powerAuthServiceConfiguration.getActivationGenerateActivationShortIdIterations(); i++) {
                String tmpActivationCode = powerAuthServerActivation.generateActivationCode();
                Long activationCount = activationRepository.getActivationCountByActivationCode(applicationId, tmpActivationCode);
                // Check that the temporary activation code is unique, otherwise generate a different code
                if (activationCount == 0) {
=======
            // Generate a unique activation code for created and OTP used states
            String activationCode = null;
            Set<io.getlime.security.powerauth.app.server.database.model.ActivationStatus> states = ImmutableSet.of(io.getlime.security.powerauth.app.server.database.model.ActivationStatus.CREATED, io.getlime.security.powerauth.app.server.database.model.ActivationStatus.OTP_USED);
            for (int i = 0; i < powerAuthServiceConfiguration.getActivationGenerateActivationCodeIterations(); i++) {
                String tmpActivationCode = powerAuthServerActivation.generateActivationCode();
                ActivationRecordEntity record = activationRepository.findCreatedActivation(applicationId, tmpActivationCode, states, timestamp);
                // Check that the temporary activation code is unique, otherwise generate a different code
                if (record == null) {
>>>>>>> 22b0284f
                    activationCode = tmpActivationCode;
                    break;
                }
            }
            if (activationCode == null) {
                logger.error("Unable to generate activation code");
<<<<<<< HEAD
                throw localizationProvider.buildExceptionForCode(ServiceError.UNABLE_TO_GENERATE_SHORT_ACTIVATION_ID);
=======
                throw localizationProvider.buildExceptionForCode(ServiceError.UNABLE_TO_GENERATE_ACTIVATION_CODE);
>>>>>>> 22b0284f
            }


            // Compute activation signature
            byte[] activationSignature = powerAuthServerActivation.generateActivationSignature(activationCode, masterPrivateKey);

            // Encode the signature
            String activationSignatureBase64 = BaseEncoding.base64().encode(activationSignature);

            // Generate server key pair
            KeyPair serverKeyPair = powerAuthServerActivation.generateServerKeyPair();
            byte[] serverKeyPrivateBytes = keyConversionUtilities.convertPrivateKeyToBytes(serverKeyPair.getPrivate());
            byte[] serverKeyPublicBytes = keyConversionUtilities.convertPublicKeyToBytes(serverKeyPair.getPublic());

            // Store the new activation
            ActivationRecordEntity activation = new ActivationRecordEntity();
            activation.setActivationId(activationId);
            activation.setActivationCode(activationCode);
            activation.setActivationName(null);
            activation.setActivationStatus(ActivationStatus.CREATED);
            activation.setCounter(0L);
            activation.setCtrDataBase64(null);
            activation.setDevicePublicKeyBase64(null);
            activation.setExtras(null);
            activation.setFailedAttempts(0L);
            activation.setApplication(masterKeyPair.getApplication());
            activation.setMasterKeyPair(masterKeyPair);
            activation.setMaxFailedAttempts(maxAttempt);
            activation.setServerPublicKeyBase64(BaseEncoding.base64().encode(serverKeyPublicBytes));
            activation.setTimestampActivationExpire(timestampExpiration);
            activation.setTimestampCreated(timestamp);
            activation.setTimestampLastUsed(timestamp);
            // Activation version is not known yet
            activation.setVersion(null);
            activation.setUserId(userId);

            // Convert server private key to DB columns serverPrivateKeyEncryption specifying encryption mode and serverPrivateKey with base64-encoded key.
            ServerPrivateKey serverPrivateKey = serverPrivateKeyConverter.toDBValue(serverKeyPrivateBytes, userId, activationId);
            activation.setServerPrivateKeyEncryption(serverPrivateKey.getKeyEncryptionMode());
            activation.setServerPrivateKeyBase64(serverPrivateKey.getServerPrivateKeyBase64());

            // A reference to saved ActivationRecordEntity is required when logging activation status change, otherwise issue #57 occurs on Oracle.
            activation = activationRepository.save(activation);
            activationHistoryServiceBehavior.logActivationStatusChange(activation);
            callbackUrlBehavior.notifyCallbackListeners(activation.getApplication().getId(), activation.getActivationId());

            // Return the server response
            InitActivationResponse response = new InitActivationResponse();
            response.setActivationId(activationId);
            response.setActivationCode(activationCode);
            response.setUserId(userId);
            response.setActivationSignature(activationSignatureBase64);
            response.setApplicationId(activation.getApplication().getId());

            return response;
        } catch (InvalidKeySpecException | InvalidKeyException ex) {
            logger.error(ex.getMessage(), ex);
            throw localizationProvider.buildExceptionForCode(ServiceError.INCORRECT_MASTER_SERVER_KEYPAIR_PRIVATE);
        } catch (GenericCryptoException ex) {
            logger.error(ex.getMessage(), ex);
            throw localizationProvider.buildExceptionForCode(ServiceError.GENERIC_CRYPTOGRAPHY_ERROR);
        } catch (CryptoProviderException ex) {
            logger.error(ex.getMessage(), ex);
            throw localizationProvider.buildExceptionForCode(ServiceError.INVALID_CRYPTO_PROVIDER);
        }
    }

    /**
     * Prepare activation with given parameters.
     *
     * <h5>PowerAuth protocol versions:</h5>
     * <ul>
     *     <li>3.0</li>
     * </ul>
     *
     * @param activationCode Activation code.
     * @param applicationKey Application key.
     * @param eciesCryptogram Ecies cryptogram.
     * @return ECIES encrypted activation information.
     * @throws GenericServiceException If invalid values are provided.
     */
    public PrepareActivationResponse prepareActivation(String activationCode, String applicationKey, EciesCryptogram eciesCryptogram) throws GenericServiceException {
        try {
            // Get current timestamp
            Date timestamp = new Date();

            // Get required repositories
            final ApplicationVersionRepository applicationVersionRepository = repositoryCatalogue.getApplicationVersionRepository();
            final MasterKeyPairRepository masterKeyPairRepository = repositoryCatalogue.getMasterKeyPairRepository();
            final ActivationRepository activationRepository = repositoryCatalogue.getActivationRepository();

            // Find application by application key
            ApplicationVersionEntity applicationVersion = applicationVersionRepository.findByApplicationKey(applicationKey);
            if (applicationVersion == null || !applicationVersion.getSupported()) {
                logger.warn("Application version is incorrect, activation code: {}", activationCode);
                throw localizationProvider.buildExceptionForCode(ServiceError.ACTIVATION_EXPIRED);
            }
            ApplicationEntity application = applicationVersion.getApplication();
            if (application == null) {
                logger.warn("Application does not exist, activation code: {}", activationCode);
                throw localizationProvider.buildExceptionForCode(ServiceError.ACTIVATION_EXPIRED);
            }

            // Get master server private key
            MasterKeyPairEntity masterKeyPairEntity = masterKeyPairRepository.findFirstByApplicationIdOrderByTimestampCreatedDesc(application.getId());
            if (masterKeyPairEntity == null) {
                logger.error("Missing key pair for application ID: {}", application.getId());
                throw localizationProvider.buildExceptionForCode(ServiceError.NO_MASTER_SERVER_KEYPAIR);
            }

            String masterPrivateKeyBase64 = masterKeyPairEntity.getMasterKeyPrivateBase64();
            PrivateKey privateKey = keyConversion.convertBytesToPrivateKey(BaseEncoding.base64().decode(masterPrivateKeyBase64));

            // Get application secret
            byte[] applicationSecret = applicationVersion.getApplicationSecret().getBytes(StandardCharsets.UTF_8);

            // Get ecies decryptor
            EciesDecryptor eciesDecryptor = eciesFactory.getEciesDecryptorForApplication((ECPrivateKey) privateKey, applicationSecret, EciesSharedInfo1.ACTIVATION_LAYER_2);

            // Decrypt activation data
            byte[] activationData = eciesDecryptor.decryptRequest(eciesCryptogram);

            // Convert JSON data to activation layer 2 request object
            ActivationLayer2Request request;
            try {
                request = objectMapper.readValue(activationData, ActivationLayer2Request.class);
            } catch (IOException ex) {
                logger.warn("Invalid activation request, activation code: {}", activationCode);
                throw localizationProvider.buildExceptionForCode(ServiceError.INVALID_INPUT_FORMAT);
            }

            // Fetch the current activation by activation code
            Set<ActivationStatus> states = ImmutableSet.of(ActivationStatus.CREATED);
            // Search for activation without lock to avoid potential deadlocks
            ActivationRecordEntity activation = activationRepository.findCreatedActivationWithoutLock(application.getId(), activationCode, states, timestamp);

            // Make sure to deactivate the activation if it is expired
            if (activation != null) {
                // Search for activation again to aquire PESSIMISTIC_WRITE lock for activation row
                activation = activationRepository.findActivationWithLock(activation.getActivationId());
                deactivatePendingActivation(timestamp, activation, true);
            }

            // Validate that the activation is in correct state for the prepare step
            validateCreatedActivation(activation, application);

            // Extract the device public key from request
            byte[] devicePublicKeyBytes = BaseEncoding.base64().decode(request.getDevicePublicKey());
            PublicKey devicePublicKey = null;

            try {
                devicePublicKey = keyConversion.convertBytesToPublicKey(devicePublicKeyBytes);
            } catch (InvalidKeySpecException ex) {
                handleInvalidPublicKey(activation);
            }

            // Initialize hash based counter
            HashBasedCounter counter = new HashBasedCounter();
            byte[] ctrData = counter.init();
            String ctrDataBase64 = BaseEncoding.base64().encode(ctrData);

            // Update and persist the activation record
            activation.setActivationStatus(ActivationStatus.OTP_USED);
            // The device public key is converted back to bytes and base64 encoded so that the key is saved in normalized form
            activation.setDevicePublicKeyBase64(BaseEncoding.base64().encode(keyConversion.convertPublicKeyToBytes(devicePublicKey)));
            activation.setActivationName(request.getActivationName());
            activation.setExtras(request.getExtras());
            // PowerAuth protocol version 3.0 uses 0x3 as version in activation status
            activation.setVersion(3);
            // Set initial counter data
            activation.setCtrDataBase64(ctrDataBase64);
            activationRepository.save(activation);
            activationHistoryServiceBehavior.logActivationStatusChange(activation);
            callbackUrlBehavior.notifyCallbackListeners(activation.getApplication().getId(), activation.getActivationId());

            // Generate activation layer 2 response
            ActivationLayer2Response response = new ActivationLayer2Response();
            response.setActivationId(activation.getActivationId());
            response.setCtrData(ctrDataBase64);
            response.setServerPublicKey(activation.getServerPublicKeyBase64());
            byte[] responseData = objectMapper.writeValueAsBytes(response);

            // Encrypt response data
            EciesCryptogram responseCryptogram = eciesDecryptor.encryptResponse(responseData);
            String encryptedData = BaseEncoding.base64().encode(responseCryptogram.getEncryptedData());
            String mac = BaseEncoding.base64().encode(responseCryptogram.getMac());

            // Generate encrypted response
            PrepareActivationResponse encryptedResponse = new PrepareActivationResponse();
            encryptedResponse.setActivationId(activation.getActivationId());
            encryptedResponse.setUserId(activation.getUserId());
            encryptedResponse.setEncryptedData(encryptedData);
            encryptedResponse.setMac(mac);
            return encryptedResponse;
        } catch (InvalidKeySpecException ex) {
            logger.error(ex.getMessage(), ex);
            throw localizationProvider.buildExceptionForCode(ServiceError.INVALID_KEY_FORMAT);
        } catch (EciesException | JsonProcessingException ex) {
            logger.error(ex.getMessage(), ex);
            throw localizationProvider.buildExceptionForCode(ServiceError.DECRYPTION_FAILED);
        } catch (GenericCryptoException ex) {
            logger.error(ex.getMessage(), ex);
            throw localizationProvider.buildExceptionForCode(ServiceError.GENERIC_CRYPTOGRAPHY_ERROR);
        } catch (CryptoProviderException ex) {
            logger.error(ex.getMessage(), ex);
            throw localizationProvider.buildExceptionForCode(ServiceError.INVALID_CRYPTO_PROVIDER);
        }
    }

    /**
     * Create activation with given parameters.
     *
     * <h5>PowerAuth protocol versions:</h5>
     * <ul>
     *     <li>3.0</li>
     * </ul>
     *
     * @param userId                         User ID
     * @param activationExpireTimestamp      Timestamp after which activation can no longer be completed
     * @param maxFailureCount                Maximum failed attempt count (default = 5)
     * @param applicationKey                 Application key
     * @param eciesCryptogram                ECIES cryptogram
     * @param keyConversionUtilities         Utility class for key conversion
     * @return ECIES encrypted activation information
     * @throws GenericServiceException       In case create activation fails
     */
    public CreateActivationResponse createActivation(
            String userId,
            Date activationExpireTimestamp,
            Long maxFailureCount,
            String applicationKey,
            EciesCryptogram eciesCryptogram,
            CryptoProviderUtil keyConversionUtilities) throws GenericServiceException {
        try {
            // Get current timestamp
            Date timestamp = new Date();

            // Get required repositories
            final ActivationRepository activationRepository = repositoryCatalogue.getActivationRepository();
            final MasterKeyPairRepository masterKeyPairRepository = repositoryCatalogue.getMasterKeyPairRepository();
            final ApplicationVersionRepository applicationVersionRepository = repositoryCatalogue.getApplicationVersionRepository();

            ApplicationVersionEntity applicationVersion = applicationVersionRepository.findByApplicationKey(applicationKey);
            // If there is no such activation version or activation version is unsupported, exit
            if (applicationVersion == null || !applicationVersion.getSupported()) {
                logger.warn("Application version is incorrect, application key: {}", applicationKey);
                throw localizationProvider.buildExceptionForCode(ServiceError.INVALID_APPLICATION);
            }

            ApplicationEntity application = applicationVersion.getApplication();
            // If there is no such application, exit
            if (application == null) {
                logger.warn("Application is incorrect, application key: {}", applicationKey);
                throw localizationProvider.buildExceptionForCode(ServiceError.ACTIVATION_EXPIRED);
            }

            // Create an activation record and obtain the activation database record
            InitActivationResponse initResponse = this.initActivation(application.getId(), userId, maxFailureCount, activationExpireTimestamp, keyConversionUtilities);
            String activationId = initResponse.getActivationId();
            ActivationRecordEntity activation = activationRepository.findActivationWithLock(activationId);

            // Make sure to deactivate the activation if it is expired
            if (activation != null) {
                deactivatePendingActivation(timestamp, activation, true);
            }

            validateCreatedActivation(activation, application);

            // Get master server private key
            MasterKeyPairEntity masterKeyPairEntity = masterKeyPairRepository.findFirstByApplicationIdOrderByTimestampCreatedDesc(application.getId());
            if (masterKeyPairEntity == null) {
                logger.error("Missing key pair for application ID: {}", application.getId());
                throw localizationProvider.buildExceptionForCode(ServiceError.NO_MASTER_SERVER_KEYPAIR);
            }

            String masterPrivateKeyBase64 = masterKeyPairEntity.getMasterKeyPrivateBase64();
            PrivateKey privateKey = keyConversion.convertBytesToPrivateKey(BaseEncoding.base64().decode(masterPrivateKeyBase64));

            // Get application secret
            byte[] applicationSecret = applicationVersion.getApplicationSecret().getBytes(StandardCharsets.UTF_8);

            // Get ecies decryptor
            EciesDecryptor eciesDecryptor = eciesFactory.getEciesDecryptorForApplication((ECPrivateKey) privateKey, applicationSecret, EciesSharedInfo1.ACTIVATION_LAYER_2);

            // Decrypt activation data
            byte[] activationData = eciesDecryptor.decryptRequest(eciesCryptogram);

            // Convert JSON data to activation layer 2 request object
            ActivationLayer2Request request;
            try {
                request = objectMapper.readValue(activationData, ActivationLayer2Request.class);
            } catch (IOException ex) {
                logger.warn("Invalid activation request, activation ID: {}", activationId);
                throw localizationProvider.buildExceptionForCode(ServiceError.INVALID_INPUT_FORMAT);
            }

            // Extract the device public key from request
            byte[] devicePublicKeyBytes = BaseEncoding.base64().decode(request.getDevicePublicKey());
            PublicKey devicePublicKey = null;

            try {
                devicePublicKey = keyConversion.convertBytesToPublicKey(devicePublicKeyBytes);
            } catch (InvalidKeySpecException ex) {
                handleInvalidPublicKey(activation);
            }

            // Initialize hash based counter
            HashBasedCounter counter = new HashBasedCounter();
            byte[] ctrData = counter.init();
            String ctrDataBase64 = BaseEncoding.base64().encode(ctrData);

            // Update and persist the activation record
            activation.setActivationStatus(ActivationStatus.OTP_USED);
            // The device public key is converted back to bytes and base64 encoded so that the key is saved in normalized form
            activation.setDevicePublicKeyBase64(BaseEncoding.base64().encode(keyConversion.convertPublicKeyToBytes(devicePublicKey)));
            activation.setActivationName(request.getActivationName());
            activation.setExtras(request.getExtras());
            // PowerAuth protocol version 3.0 uses 0x3 as version in activation status
            activation.setVersion(3);
            // Set initial counter data
            activation.setCtrDataBase64(ctrDataBase64);
            activationRepository.save(activation);
            activationHistoryServiceBehavior.logActivationStatusChange(activation);
            callbackUrlBehavior.notifyCallbackListeners(activation.getApplication().getId(), activation.getActivationId());

            // Generate activation layer 2 response
            ActivationLayer2Response response = new ActivationLayer2Response();
            response.setActivationId(activation.getActivationId());
            response.setCtrData(ctrDataBase64);
            response.setServerPublicKey(activation.getServerPublicKeyBase64());
            byte[] responseData = objectMapper.writeValueAsBytes(response);

            // Encrypt response data
            EciesCryptogram responseCryptogram = eciesDecryptor.encryptResponse(responseData);
            String encryptedData = BaseEncoding.base64().encode(responseCryptogram.getEncryptedData());
            String mac = BaseEncoding.base64().encode(responseCryptogram.getMac());

            // Generate encrypted response
            CreateActivationResponse encryptedResponse = new CreateActivationResponse();
            encryptedResponse.setActivationId(activation.getActivationId());
            encryptedResponse.setEncryptedData(encryptedData);
            encryptedResponse.setMac(mac);
            return encryptedResponse;
        } catch (InvalidKeySpecException ex) {
            logger.error(ex.getMessage(), ex);
            throw localizationProvider.buildExceptionForCode(ServiceError.INVALID_KEY_FORMAT);
        } catch (EciesException | JsonProcessingException ex) {
            logger.error(ex.getMessage(), ex);
            throw localizationProvider.buildExceptionForCode(ServiceError.DECRYPTION_FAILED);
        } catch (GenericCryptoException ex) {
            logger.error(ex.getMessage(), ex);
            throw localizationProvider.buildExceptionForCode(ServiceError.GENERIC_CRYPTOGRAPHY_ERROR);
        } catch (CryptoProviderException ex) {
            logger.error(ex.getMessage(), ex);
            throw localizationProvider.buildExceptionForCode(ServiceError.INVALID_CRYPTO_PROVIDER);
        }
    }

    /**
     * Commit activation with given ID
     *
     * @param activationId Activation ID
     * @return Response with activation commit confirmation
     * @throws GenericServiceException In case invalid data is provided or activation is not found, in invalid state or already expired
     */
    public CommitActivationResponse commitActivation(String activationId) throws GenericServiceException {

        // Get the repository
        final ActivationRepository activationRepository = repositoryCatalogue.getActivationRepository();

        ActivationRecordEntity activation = activationRepository.findActivationWithLock(activationId);

        // Get current timestamp
        Date timestamp = new Date();

        // Does the activation exist?
        if (activation != null) {

            // Check already deactivated activation
            deactivatePendingActivation(timestamp, activation, true);
            if (activation.getActivationStatus().equals(io.getlime.security.powerauth.app.server.database.model.ActivationStatus.REMOVED)) {
                logger.info("Activation is already REMOVED, activation ID: {}", activationId);
                throw localizationProvider.buildExceptionForCode(ServiceError.ACTIVATION_EXPIRED);
            }

            // Activation is in correct state
            if (activation.getActivationStatus().equals(io.getlime.security.powerauth.app.server.database.model.ActivationStatus.OTP_USED)) {
                activation.setActivationStatus(io.getlime.security.powerauth.app.server.database.model.ActivationStatus.ACTIVE);
                activationRepository.save(activation);
                activationHistoryServiceBehavior.logActivationStatusChange(activation);
                callbackUrlBehavior.notifyCallbackListeners(activation.getApplication().getId(), activation.getActivationId());

                CommitActivationResponse response = new CommitActivationResponse();
                response.setActivationId(activationId);
                response.setActivated(true);
                return response;
            } else {
                logger.info("Activation is not ACTIVE, activation ID: {}", activationId);
                throw localizationProvider.buildExceptionForCode(ServiceError.ACTIVATION_INCORRECT_STATE);
            }

        } else {
            // Activation does not exist
            logger.info("Activation does not exist, activation ID: {}", activationId);
            throw localizationProvider.buildExceptionForCode(ServiceError.ACTIVATION_NOT_FOUND);
        }
    }

    /**
     * Remove activation with given ID
     *
     * @param activationId Activation ID
     * @return Response with confirmation of removal
     * @throws GenericServiceException In case activation does not exist
     */
    public RemoveActivationResponse removeActivation(String activationId) throws GenericServiceException {
        ActivationRecordEntity activation = repositoryCatalogue.getActivationRepository().findActivationWithLock(activationId);
        if (activation != null) { // does the record even exist?
            activation.setActivationStatus(io.getlime.security.powerauth.app.server.database.model.ActivationStatus.REMOVED);
            repositoryCatalogue.getActivationRepository().save(activation);
            activationHistoryServiceBehavior.logActivationStatusChange(activation);
            callbackUrlBehavior.notifyCallbackListeners(activation.getApplication().getId(), activation.getActivationId());
            RemoveActivationResponse response = new RemoveActivationResponse();
            response.setActivationId(activationId);
            response.setRemoved(true);
            return response;
        } else {
            logger.info("Activation does not exist, activation ID: {}", activationId);
            throw localizationProvider.buildExceptionForCode(ServiceError.ACTIVATION_NOT_FOUND);
        }
    }

    /**
     * Block activation with given ID
     *
     * @param activationId Activation ID
     * @param reason Reason why activation is being blocked.
     * @return Response confirming that activation was blocked
     * @throws GenericServiceException In case activation does not exist.
     */
    public BlockActivationResponse blockActivation(String activationId, String reason) throws GenericServiceException {
        ActivationRecordEntity activation = repositoryCatalogue.getActivationRepository().findActivationWithLock(activationId);
        if (activation == null) {
            logger.info("Activation does not exist, activation ID: {}", activationId);
            throw localizationProvider.buildExceptionForCode(ServiceError.ACTIVATION_NOT_FOUND);
        }

        // does the record even exist, is it in correct state?
        // early null check done above, no null check needed here
        if (activation.getActivationStatus().equals(io.getlime.security.powerauth.app.server.database.model.ActivationStatus.ACTIVE)) {
            activation.setActivationStatus(io.getlime.security.powerauth.app.server.database.model.ActivationStatus.BLOCKED);
            if (reason == null) {
                activation.setBlockedReason(AdditionalInformation.BLOCKED_REASON_NOT_SPECIFIED);
            } else {
                activation.setBlockedReason(reason);
            }
            repositoryCatalogue.getActivationRepository().save(activation);
            activationHistoryServiceBehavior.logActivationStatusChange(activation);
            callbackUrlBehavior.notifyCallbackListeners(activation.getApplication().getId(), activation.getActivationId());
        }
        BlockActivationResponse response = new BlockActivationResponse();
        response.setActivationId(activationId);
        response.setActivationStatus(activationStatusConverter.convert(activation.getActivationStatus()));
        response.setBlockedReason(activation.getBlockedReason());
        return response;
    }

    /**
     * Unblock activation with given ID
     *
     * @param activationId Activation ID
     * @return Response confirming that activation was unblocked
     * @throws GenericServiceException In case activation does not exist.
     */
    public UnblockActivationResponse unblockActivation(String activationId) throws GenericServiceException {
        ActivationRecordEntity activation = repositoryCatalogue.getActivationRepository().findActivationWithLock(activationId);
        if (activation == null) {
            logger.info("Activation does not exist, activation ID: {}", activationId);
            throw localizationProvider.buildExceptionForCode(ServiceError.ACTIVATION_NOT_FOUND);
        }

        // does the record even exist, is it in correct state?
        // early null check done above, no null check needed here
        if (activation.getActivationStatus().equals(io.getlime.security.powerauth.app.server.database.model.ActivationStatus.BLOCKED)) {
            // Update and store new activation
            activation.setActivationStatus(io.getlime.security.powerauth.app.server.database.model.ActivationStatus.ACTIVE);
            activation.setBlockedReason(null);
            activation.setFailedAttempts(0L);
            repositoryCatalogue.getActivationRepository().save(activation);
            activationHistoryServiceBehavior.logActivationStatusChange(activation);
            callbackUrlBehavior.notifyCallbackListeners(activation.getApplication().getId(), activation.getActivationId());
        }
        UnblockActivationResponse response = new UnblockActivationResponse();
        response.setActivationId(activationId);
        response.setActivationStatus(activationStatusConverter.convert(activation.getActivationStatus()));
        return response;
    }

}<|MERGE_RESOLUTION|>--- conflicted
+++ resolved
@@ -505,7 +505,6 @@
                 throw localizationProvider.buildExceptionForCode(ServiceError.UNABLE_TO_GENERATE_ACTIVATION_ID);
             }
 
-<<<<<<< HEAD
             // Generate a unique activation code
             String activationCode = null;
             for (int i = 0; i < powerAuthServiceConfiguration.getActivationGenerateActivationShortIdIterations(); i++) {
@@ -513,27 +512,13 @@
                 Long activationCount = activationRepository.getActivationCountByActivationCode(applicationId, tmpActivationCode);
                 // Check that the temporary activation code is unique, otherwise generate a different code
                 if (activationCount == 0) {
-=======
-            // Generate a unique activation code for created and OTP used states
-            String activationCode = null;
-            Set<io.getlime.security.powerauth.app.server.database.model.ActivationStatus> states = ImmutableSet.of(io.getlime.security.powerauth.app.server.database.model.ActivationStatus.CREATED, io.getlime.security.powerauth.app.server.database.model.ActivationStatus.OTP_USED);
-            for (int i = 0; i < powerAuthServiceConfiguration.getActivationGenerateActivationCodeIterations(); i++) {
-                String tmpActivationCode = powerAuthServerActivation.generateActivationCode();
-                ActivationRecordEntity record = activationRepository.findCreatedActivation(applicationId, tmpActivationCode, states, timestamp);
-                // Check that the temporary activation code is unique, otherwise generate a different code
-                if (record == null) {
->>>>>>> 22b0284f
                     activationCode = tmpActivationCode;
                     break;
                 }
             }
             if (activationCode == null) {
                 logger.error("Unable to generate activation code");
-<<<<<<< HEAD
-                throw localizationProvider.buildExceptionForCode(ServiceError.UNABLE_TO_GENERATE_SHORT_ACTIVATION_ID);
-=======
                 throw localizationProvider.buildExceptionForCode(ServiceError.UNABLE_TO_GENERATE_ACTIVATION_CODE);
->>>>>>> 22b0284f
             }
 
 
