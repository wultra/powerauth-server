--- conflicted
+++ resolved
@@ -52,11 +52,7 @@
      */
     public String fromDBValue(final RecoveryPrivateKey recoveryPrivateKey, long applicationRid) throws GenericServiceException {
         final byte[] data = convert(recoveryPrivateKey.recoveryPrivateKeyBase64());
-<<<<<<< HEAD
-        final byte[] decrypted = encryptionService.decrypt(data, recoveryPrivateKey.encryptionMode(), () -> createSecretKeyDerivationInput(applicationRid));
-=======
         final byte[] decrypted = encryptionService.decrypt(data, recoveryPrivateKey.encryptionMode(), createEncryptionKeyProvider(applicationRid));
->>>>>>> e5388ec5
         return convert(decrypted);
     }
 
@@ -71,11 +67,7 @@
      * @throws GenericServiceException Thrown when recovery postcard private key encryption fails.
      */
     public RecoveryPrivateKey toDBValue(byte[] recoveryPrivateKey, long applicationRid) throws GenericServiceException {
-<<<<<<< HEAD
-        final EncryptableData encryptable = encryptionService.encrypt(recoveryPrivateKey, () -> createSecretKeyDerivationInput(applicationRid));
-=======
         final EncryptableData encryptable = encryptionService.encrypt(recoveryPrivateKey, createEncryptionKeyProvider(applicationRid));
->>>>>>> e5388ec5
         return new RecoveryPrivateKey(encryptable.encryptionMode(), convert(encryptable.encryptedData()));
     }
 
