--- conflicted
+++ resolved
@@ -54,7 +54,6 @@
     @Override
     public void checkAndPersistUniqueValue(UniqueValueType type, Date requestTimestamp, String ephemeralPublicKey, String nonce, String identifier, String version) throws GenericServiceException {
         logger.debug("Checking and persisting unique value, request type: {}, identifier: {}", type, identifier);
-<<<<<<< HEAD
         final int requestExpiration;
         if ("3.0".equals(version) || "3.1".equals(version)) {
             requestExpiration = config.getRequestExpirationInMillisecondsExtended();
@@ -62,9 +61,6 @@
             requestExpiration = config.getRequestExpirationInMilliseconds();
         }
         final Date expiration = Date.from(Instant.now().plus(requestExpiration, ChronoUnit.MILLIS));
-=======
-        final Date expiration = Date.from(Instant.now().plus(powerAuthServiceConfiguration.getRequestExpirationInMilliseconds(), ChronoUnit.MILLIS));
->>>>>>> e3011985
         if (requestTimestamp.after(expiration)) {
             // Rollback is not required, error occurs before writing to database
             logger.warn("Expired ECIES request received, timestamp: {}", requestTimestamp);
