--- conflicted
+++ resolved
@@ -311,15 +311,9 @@
                     .param("id", operationId)
                     .param("userId", userId)
                     .param("appId", applicationId)
-<<<<<<< HEAD
-                    .param("status", operationEntity.getStatus().name())
-                    .param("additionalData", extendAdditionalDataWithDevice(operationEntity.getAdditionalData()))
-                    .param("failureCount", operationEntity.getFailureCount())
-=======
                     .param("status", savedEntity.getStatus().name())
-                    .param("additionalData", extendAuditedAdditionalData(savedEntity.getAdditionalData()))
+                    .param("additionalData", extendAdditionalDataWithDevice(savedEntity.getAdditionalData()))
                     .param("failureCount", savedEntity.getFailureCount())
->>>>>>> eec41591
                     .param("proximityCheckResult", proximityCheckResult)
                     .param("currentTimestamp", currentTimestamp)
                     .param("activationIdOperation", savedEntity.getActivationId())
