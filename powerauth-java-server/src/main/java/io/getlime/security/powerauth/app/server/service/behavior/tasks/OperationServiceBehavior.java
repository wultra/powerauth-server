--- conflicted
+++ resolved
@@ -737,14 +737,8 @@
             final Date currentTimestamp = new Date();
             final String operationId = request.getOperationId();
 
-<<<<<<< HEAD
-            // Check if the operation exists
-            final Optional<OperationEntity> operationOptional = operationQueryService.findOperationWithoutLock(operationId);
-            if (operationOptional.isEmpty()) {
-=======
             final OperationEntity operation = operationRepository.findOperation(operationId).orElseThrow(() -> {
->>>>>>> 56aaa293
-                logger.warn("Operation was not found for ID: {}.", operationId);
+                logger.warn("Operation was not found for ID: {}", operationId);
                 return localizationProvider.buildExceptionForCode(ServiceError.OPERATION_NOT_FOUND);
             });
 
