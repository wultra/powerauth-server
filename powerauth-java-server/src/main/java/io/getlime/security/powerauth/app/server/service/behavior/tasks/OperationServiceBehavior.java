/*
 * PowerAuth Server and related software components
 * Copyright (C) 2023 Wultra s.r.o.
 *
 * This program is free software: you can redistribute it and/or modify
 * it under the terms of the GNU Affero General Public License as published
 * by the Free Software Foundation, either version 3 of the License, or
 * (at your option) any later version.
 *
 * This program is distributed in the hope that it will be useful,
 * but WITHOUT ANY WARRANTY; without even the implied warranty of
 * MERCHANTABILITY or FITNESS FOR A PARTICULAR PURPOSE.  See the
 * GNU Affero General Public License for more details.
 *
 * You should have received a copy of the GNU Affero General Public License
 * along with this program.  If not, see <http://www.gnu.org/licenses/>.
 */

package io.getlime.security.powerauth.app.server.service.behavior.tasks;

import com.wultra.core.audit.base.model.AuditDetail;
import com.wultra.core.audit.base.model.AuditLevel;
import com.wultra.core.http.common.headers.UserAgent;
import com.wultra.security.powerauth.client.model.enumeration.OperationStatus;
import com.wultra.security.powerauth.client.model.enumeration.SignatureType;
import com.wultra.security.powerauth.client.model.enumeration.UserActionResult;
import com.wultra.security.powerauth.client.model.request.*;
import com.wultra.security.powerauth.client.model.response.OperationDetailResponse;
import com.wultra.security.powerauth.client.model.response.OperationListResponse;
import com.wultra.security.powerauth.client.model.response.OperationUserActionResponse;
import io.getlime.security.powerauth.app.server.configuration.PowerAuthServiceConfiguration;
import io.getlime.security.powerauth.app.server.database.model.entity.ActivationRecordEntity;
import io.getlime.security.powerauth.app.server.database.model.entity.ApplicationEntity;
import io.getlime.security.powerauth.app.server.database.model.entity.OperationEntity;
import io.getlime.security.powerauth.app.server.database.model.entity.OperationTemplateEntity;
import io.getlime.security.powerauth.app.server.database.model.enumeration.OperationStatusDo;
import io.getlime.security.powerauth.app.server.database.repository.ActivationRepository;
import io.getlime.security.powerauth.app.server.database.repository.ApplicationRepository;
import io.getlime.security.powerauth.app.server.database.repository.OperationRepository;
import io.getlime.security.powerauth.app.server.database.repository.OperationTemplateRepository;
import io.getlime.security.powerauth.app.server.service.behavior.ServiceBehaviorCatalogue;
import io.getlime.security.powerauth.app.server.service.exceptions.GenericServiceException;
import io.getlime.security.powerauth.app.server.service.i18n.LocalizationProvider;
import io.getlime.security.powerauth.app.server.service.model.ServiceError;
import io.getlime.security.powerauth.crypto.lib.enums.PowerAuthSignatureTypes;
import io.getlime.security.powerauth.crypto.lib.generator.KeyGenerator;
import io.getlime.security.powerauth.crypto.lib.model.exception.CryptoProviderException;
import io.getlime.security.powerauth.crypto.lib.totp.Totp;
import jakarta.validation.constraints.NotNull;
import lombok.SneakyThrows;
import net.javacrumbs.shedlock.core.LockAssert;
import net.javacrumbs.shedlock.spring.annotation.SchedulerLock;
import org.apache.commons.text.StringSubstitutor;
import org.slf4j.Logger;
import org.slf4j.LoggerFactory;
import org.springframework.beans.factory.annotation.Autowired;
import org.springframework.data.domain.Pageable;
import org.springframework.scheduling.annotation.Scheduled;
import org.springframework.stereotype.Service;
import org.springframework.transaction.annotation.Transactional;

import java.nio.charset.StandardCharsets;
import java.time.Instant;
import java.util.*;
import java.util.stream.Collectors;
import java.util.stream.Stream;

/**
 * Behavior class implementing the operation related processes.
 *
 * @author Petr Dvorak, petr@wultra.com
 */
@Service
public class OperationServiceBehavior {

    private static final int PROXIMITY_OTP_SEED_LENGTH = 16;
    private static final String PROXIMITY_OTP = "proximity_otp";
    private static final String ATTR_USER_AGENT = "userAgent";
    private static final String ATTR_DEVICE = "device";

    private final OperationRepository operationRepository;
    private final OperationTemplateRepository templateRepository;
    private final ApplicationRepository applicationRepository;
    private final ActivationRepository activationRepository;

    private final ServiceBehaviorCatalogue behavior;
    private final AuditingServiceBehavior audit;

    private LocalizationProvider localizationProvider;
    private final PowerAuthServiceConfiguration powerAuthServiceConfiguration;

    // Prepare logger
    private static final Logger logger = LoggerFactory.getLogger(OperationServiceBehavior.class);

    @Autowired
    public OperationServiceBehavior(
            OperationRepository operationRepository,
            OperationTemplateRepository templateRepository,
            ApplicationRepository applicationRepository,
            ActivationRepository activationRepository,
            ServiceBehaviorCatalogue behavior,
            AuditingServiceBehavior audit,
            PowerAuthServiceConfiguration powerAuthServiceConfiguration) {
        this.operationRepository = operationRepository;
        this.templateRepository = templateRepository;
        this.applicationRepository = applicationRepository;
        this.behavior = behavior;
        this.audit = audit;
        this.powerAuthServiceConfiguration = powerAuthServiceConfiguration;
        this.activationRepository = activationRepository;
    }

    @Autowired
    public void setLocalizationProvider(LocalizationProvider localizationProvider) {
        this.localizationProvider = localizationProvider;
    }

    public OperationDetailResponse createOperation(OperationCreateRequest request) throws GenericServiceException {

        final String userId = request.getUserId();
        final List<String> applications = request.getApplications();
        final String activationFlag = request.getActivationFlag();
        final String templateName = request.getTemplateName();
        final Date timestampExpiresRequest = request.getTimestampExpires();
        final Map<String, String> parameters = request.getParameters() != null ? request.getParameters() : new LinkedHashMap<>();
        final String externalId = request.getExternalId();
        final String activationId = request.getActivationId();

        // Prepare current timestamp in advance
        final Date currentTimestamp = new Date();

        if (timestampExpiresRequest != null && timestampExpiresRequest.before(currentTimestamp)) {
            // Rollback is not required, error occurs before writing to database
            throw localizationProvider.buildExceptionForCode(ServiceError.INVALID_REQUEST);
        }

        // Fetch the operation template
        final Optional<OperationTemplateEntity> template = templateRepository.findTemplateByName(templateName);
        if (template.isEmpty()) {
            logger.error("Operation template was not found: {}. Check your configuration in pa_operation_template table.", templateName);
            throw localizationProvider.buildExceptionForCode(ServiceError.OPERATION_TEMPLATE_NOT_FOUND);
        }
        final OperationTemplateEntity templateEntity = template.get();

        // Resolve the operation expiration date
        final Date timestampExpires;
        if (timestampExpiresRequest != null) {
            timestampExpires = timestampExpiresRequest;
        } else {
            final long expiration = templateEntity.getExpiration() * 1000L;
            timestampExpires = new Date(currentTimestamp.getTime() + expiration);
        }

        // Check if applications exist
        final List<ApplicationEntity> applicationEntities = applicationRepository.findAllByIdIn(applications);
        if (applicationEntities.size() != applications.size()) {
            logger.error("Not matching expected applications: {} vs. {}", applications, applicationEntities.stream().map(ApplicationEntity::getId).collect(Collectors.toList()));
            throw localizationProvider.buildExceptionForCode(ServiceError.INVALID_APPLICATION);
        }

        // Generate unique token ID.
        String operationId = null;
        for (int i = 0; i < powerAuthServiceConfiguration.getGenerateOperationIterations(); i++) {
            final String tmpOperationId = UUID.randomUUID().toString();
            final Optional<OperationEntity> tmpTokenOptional = operationRepository.findOperation(tmpOperationId);
            if (tmpTokenOptional.isEmpty()) {
                operationId = tmpOperationId;
                break;
            } // ... else this token ID has a collision, reset it and try to find another one
        }
        if (operationId == null) {
            logger.error("Unable to generate token due to too many UUID.randomUUID() collisions. Check your random generator setup.");
            // Rollback is not required, error occurs before writing to database
            throw localizationProvider.buildExceptionForCode(ServiceError.UNABLE_TO_GENERATE_TOKEN);
        }

        // Build operation data
        final StringSubstitutor sub = new StringSubstitutor(parameters);
        final String operationData = sub.replace(templateEntity.getDataTemplate());

        // Create a new operation
        final OperationEntity operationEntity = new OperationEntity();
        operationEntity.setId(operationId);
        operationEntity.setUserId(userId);
        operationEntity.setApplications(applicationEntities);
        operationEntity.setExternalId(externalId);
        operationEntity.setActivationFlag(activationFlag);
        operationEntity.setOperationType(templateEntity.getOperationType());
        operationEntity.setTemplateName(templateEntity.getTemplateName());
        operationEntity.setData(operationData);
        operationEntity.setParameters(parameters);
        operationEntity.setAdditionalData(null); // empty initially
        operationEntity.setStatus(OperationStatusDo.PENDING);
        operationEntity.setSignatureType(templateEntity.getSignatureType());
        operationEntity.setFailureCount(0L);
        operationEntity.setMaxFailureCount(templateEntity.getMaxFailureCount());
        operationEntity.setTimestampCreated(currentTimestamp);
        operationEntity.setTimestampExpires(timestampExpires);
        operationEntity.setTimestampFinalized(null); // empty initially
        operationEntity.setRiskFlags(templateEntity.getRiskFlags());
        operationEntity.setTotpSeed(generateTotpSeed(request, templateEntity));
        operationEntity.setActivationId(activationId);

        final AuditDetail auditDetail = AuditDetail.builder()
                .type(AuditType.OPERATION.getCode())
                .param("id", operationId)
                .param("userId", userId)
                .param("applications", applications)
                .param("externalId", externalId)
                .param("activationFlag", activationFlag)
                .param("operationType", templateEntity.getOperationType())
                .param("template", templateEntity.getTemplateName())
                .param("data", operationData)
                .param("parameters", parameters)
                .param("status", OperationStatusDo.PENDING.name())
                .param("allowedSignatureType", templateEntity.getSignatureType())
                .param("maxFailureCount", operationEntity.getMaxFailureCount())
                .param("timestampExpires", timestampExpires)
                .param("proximityCheckEnabled", operationEntity.getTotpSeed() != null)
                .param("activationId", activationId)
                .build();
        audit.log(AuditLevel.INFO, "Operation created with ID: {}", auditDetail, operationId);

        final OperationEntity savedEntity = operationRepository.save(operationEntity);
        behavior.getCallbackUrlBehavior().notifyCallbackListenersOnOperationChange(savedEntity);
        return convertFromEntity(savedEntity);

    }

    public OperationUserActionResponse attemptApproveOperation(OperationApproveRequest request) throws GenericServiceException {
        final Instant currentInstant = Instant.now();
        final Date currentTimestamp = Date.from(currentInstant);

        final String operationId = request.getOperationId();
        final String userId = request.getUserId();
        final String applicationId = request.getApplicationId();
        final String data = request.getData();
        final SignatureType signatureType = request.getSignatureType();
        final Map<String, Object> additionalData = request.getAdditionalData();

        // Check if the operation exists
        final Optional<OperationEntity> operationOptional = operationRepository.findOperationWithLock(operationId);
        if (operationOptional.isEmpty()) {
            logger.warn("Operation was not found for ID: {}.", operationId);
            throw localizationProvider.buildExceptionForCode(ServiceError.OPERATION_APPROVE_FAILURE);
        }

        // Fetch application
        final Optional<ApplicationEntity> application = applicationRepository.findById(applicationId);
        if (application.isEmpty()) {
            logger.error("Application was not found for ID: {}.", applicationId);
            throw localizationProvider.buildExceptionForCode(ServiceError.INVALID_APPLICATION);
        }

        // Check if the operation is not expired
        final OperationEntity operationEntity = expireOperation(operationOptional.get(), currentTimestamp);
        final OperationStatusDo operationStatus = operationEntity.getStatus();
        if (!OperationStatusDo.PENDING.equals(operationStatus)) {
            logger.debug("Operation is not PENDING - operation ID: {}, status: {}", operationId, operationStatus);
            throw localizationProvider.buildExceptionForCode(ServiceError.OPERATION_APPROVE_FAILURE);
        }

        // Check the operation properties match the request
        final PowerAuthSignatureTypes factorEnum = PowerAuthSignatureTypes.getEnumFromString(signatureType.toString());
        final ProximityCheckResult proximityCheckResult = fetchProximityCheckResult(operationEntity, request, currentInstant);
<<<<<<< HEAD
        final String expectedUserId = operationEntity.getUserId();
        if ((expectedUserId == null || expectedUserId.equals(userId)) // correct user approved the operation, or no prior user was set
=======
        final boolean activationIdMatches = activationIdMatches(request, operationEntity.getActivationId());
        final String expectedUserId = operationEntity.getUserId();
        if (expectedUserId == null || expectedUserId.equals(userId) // correct user approved the operation
>>>>>>> c4d844f8
            && operationEntity.getApplications().contains(application.get()) // operation is approved by the expected application
            && isDataEqual(operationEntity, data) // operation data matched the expected value
            && factorsAcceptable(operationEntity, factorEnum) // auth factors are acceptable
            && operationEntity.getMaxFailureCount() > operationEntity.getFailureCount() // operation has sufficient attempts left (redundant check)
            && proximityCheckPassed(proximityCheckResult)
            && activationIdMatches){ // either Operation does not have assigned activationId or it has one, and it matches activationId from request

            // Approve the operation
            operationEntity.setUserId(userId);
            operationEntity.setStatus(OperationStatusDo.APPROVED);
            operationEntity.setTimestampFinalized(currentTimestamp);
            operationEntity.setAdditionalData(mapMerge(operationEntity.getAdditionalData(), additionalData));

            final OperationEntity savedEntity = operationRepository.save(operationEntity);
            behavior.getCallbackUrlBehavior().notifyCallbackListenersOnOperationChange(savedEntity);
            final OperationDetailResponse operationDetailResponse = convertFromEntity(savedEntity);

            final AuditDetail auditDetail = AuditDetail.builder()
                    .type(AuditType.OPERATION.getCode())
                    .param("id", operationId)
                    .param("userId", userId)
                    .param("appId", applicationId)
                    .param("status", operationEntity.getStatus().name())
                    .param("additionalData", extendAuditedAdditionalData(operationEntity.getAdditionalData()))
                    .param("failureCount", operationEntity.getFailureCount())
                    .param("proximityCheckResult", proximityCheckResult)
                    .param("currentTimestamp", currentTimestamp)
                    .param("activationIdOperation", operationEntity.getActivationId())
                    .build();
            audit.log(AuditLevel.INFO, "Operation approved with ID: {}", auditDetail, operationId);

            final OperationUserActionResponse response = new OperationUserActionResponse();
            response.setResult(UserActionResult.APPROVED);
            response.setOperation(operationDetailResponse);
            return response;
        } else {

            // Update failure count, check the failure count and FAIL operation if needed
            final Long failureCount = operationEntity.getFailureCount() + 1;
            final Long maxFailureCount = operationEntity.getMaxFailureCount();

            if (failureCount < maxFailureCount) {
                operationEntity.setUserId(userId);
                operationEntity.setFailureCount(failureCount);
                operationEntity.setAdditionalData(mapMerge(operationEntity.getAdditionalData(), additionalData));

                final OperationEntity savedEntity = operationRepository.save(operationEntity);
                behavior.getCallbackUrlBehavior().notifyCallbackListenersOnOperationChange(savedEntity);
                final OperationDetailResponse operationDetailResponse = convertFromEntity(savedEntity);

                logger.info("Operation approval failed for operation ID: {}, user ID: {}, application ID: {}.", operationId, userId, applicationId);

                final AuditDetail auditDetail = AuditDetail.builder()
                        .type(AuditType.OPERATION.getCode())
                        .param("id", operationId)
                        .param("userId", userId)
                        .param("appId", applicationId)
                        .param("status", operationEntity.getStatus().name())
                        .param("additionalData", operationEntity.getAdditionalData())
                        .param("failureCount", operationEntity.getFailureCount())
                        .param("proximityCheckResult", proximityCheckResult)
                        .param("currentTimestamp", currentTimestamp)
                        .param("activationIdMatches", activationIdMatches)
                        .param("activationIdOperation", operationEntity.getActivationId())
                        .param("activationIdRequest", additionalData.get("activationId"))
                        .build();
                audit.log(AuditLevel.INFO, "Operation approval failed with ID: {}, failed attempts count: {}", auditDetail, operationId, operationEntity.getFailureCount());

                final OperationUserActionResponse response = new OperationUserActionResponse();
                response.setResult(UserActionResult.APPROVAL_FAILED);
                response.setOperation(operationDetailResponse);
                return response;
            } else {
                operationEntity.setUserId(userId);
                operationEntity.setStatus(OperationStatusDo.FAILED);
                operationEntity.setTimestampFinalized(currentTimestamp);
                operationEntity.setFailureCount(maxFailureCount); // just in case, set the failure count to max value
                operationEntity.setAdditionalData(mapMerge(operationEntity.getAdditionalData(), additionalData));

                final OperationEntity savedEntity = operationRepository.save(operationEntity);
                behavior.getCallbackUrlBehavior().notifyCallbackListenersOnOperationChange(savedEntity);
                final OperationDetailResponse operationDetailResponse = convertFromEntity(savedEntity);

                logger.info("Operation failed for operation ID: {}, user ID: {}, application ID: {}.", operationId, userId, applicationId);

                final AuditDetail auditDetail = AuditDetail.builder()
                        .type(AuditType.OPERATION.getCode())
                        .param("id", operationId)
                        .param("userId", userId)
                        .param("appId", applicationId)
                        .param("status", operationEntity.getStatus().name())
                        .param("additionalData", operationEntity.getAdditionalData())
                        .param("failureCount", operationEntity.getFailureCount())
                        .param("maxFailureCount", operationEntity.getMaxFailureCount())
                        .param("proximityCheckResult", proximityCheckResult)
                        .param("currentTimestamp", currentTimestamp)
                        .param("activationIdMatches", activationIdMatches)
                        .param("activationIdOperation", operationEntity.getActivationId())
                        .param("activationIdRequest", additionalData.get("activationId"))
                        .build();
                audit.log(AuditLevel.INFO, "Operation failed with ID: {}", auditDetail, operationId);

                final OperationUserActionResponse response = new OperationUserActionResponse();
                response.setResult(UserActionResult.OPERATION_FAILED);
                response.setOperation(operationDetailResponse);
                return response;
            }
        }
    }

    public OperationUserActionResponse rejectOperation(OperationRejectRequest request) throws GenericServiceException {
        final Date currentTimestamp = new Date();

        final String operationId = request.getOperationId();
        final String userId = request.getUserId();
        final String applicationId = request.getApplicationId();
        final Map<String, Object> additionalData = request.getAdditionalData();

        // Check if the operation exists
        final Optional<OperationEntity> operationOptional = operationRepository.findOperationWithLock(operationId);
        if (operationOptional.isEmpty()) {
            logger.warn("Operation was not found for ID: {}.", operationId);
            throw localizationProvider.buildExceptionForCode(ServiceError.OPERATION_REJECT_FAILURE);
        }

        // Fetch application
        final Optional<ApplicationEntity> application = applicationRepository.findById(applicationId);
        if (application.isEmpty()) {
            logger.error("Application was not found for ID: {}.", applicationId);
            throw localizationProvider.buildExceptionForCode(ServiceError.INVALID_APPLICATION);
        }

        // Check if the operation is not expired
        final OperationEntity operationEntity = expireOperation(operationOptional.get(), currentTimestamp);
        final OperationStatusDo operationStatus = operationEntity.getStatus();
        if (!OperationStatusDo.PENDING.equals(operationStatus)) {
            logger.debug("Operation is not PENDING - operation ID: {}, status: {}", operationId, operationStatus);
            throw localizationProvider.buildExceptionForCode(ServiceError.OPERATION_REJECT_FAILURE);
        }

        final String expectedUserId = operationEntity.getUserId();
<<<<<<< HEAD
        if ((expectedUserId == null || expectedUserId.equals(userId)) // correct user rejected the operation, or no prior user was set
=======
        if (expectedUserId == null || expectedUserId.equals(userId) // correct user rejects the operation
>>>>>>> c4d844f8
                && operationEntity.getApplications().contains(application.get())) { // operation is rejected by the expected application

            // Reject the operation
            operationEntity.setUserId(userId);
            operationEntity.setStatus(OperationStatusDo.REJECTED);
            operationEntity.setTimestampFinalized(currentTimestamp);
            operationEntity.setAdditionalData(mapMerge(operationEntity.getAdditionalData(), additionalData));

            final OperationEntity savedEntity = operationRepository.save(operationEntity);
            behavior.getCallbackUrlBehavior().notifyCallbackListenersOnOperationChange(savedEntity);
            final OperationDetailResponse operationDetailResponse = convertFromEntity(savedEntity);

            logger.info("Operation rejected operation ID: {}, user ID: {}, application ID: {}.", operationId, userId, applicationId);

            final AuditDetail auditDetail = AuditDetail.builder()
                    .type(AuditType.OPERATION.getCode())
                    .param("id", operationId)
                    .param("userId", userId)
                    .param("appId", applicationId)
                    .param("status", operationEntity.getStatus().name())
                    .param("additionalData", extendAuditedAdditionalData(operationEntity.getAdditionalData()))
                    .param("failureCount", operationEntity.getFailureCount())
                    .build();
            audit.log(AuditLevel.INFO, "Operation failed with ID: {}", auditDetail, operationId);

            final OperationUserActionResponse response = new OperationUserActionResponse();
            response.setResult(UserActionResult.REJECTED);
            response.setOperation(operationDetailResponse);
            return response;
        } else {
            logger.info("Operation reject failed for operation ID: {}, user ID: {}, application ID: {}.", operationId, userId, applicationId);

            final AuditDetail auditDetail = AuditDetail.builder()
                    .type(AuditType.OPERATION.getCode())
                    .param("id", operationId)
                    .param("userId", userId)
                    .param("appId", applicationId)
                    .param("failureCount", operationEntity.getFailureCount())
                    .param("status", operationEntity.getStatus().name())
                    .param("additionalData", operationEntity.getAdditionalData())
                    .build();
            audit.log(AuditLevel.INFO, "Operation failed with ID: {}", auditDetail, operationId);

            final OperationDetailResponse operationDetailResponse = convertFromEntity(operationEntity);
            final OperationUserActionResponse response = new OperationUserActionResponse();
            response.setResult(UserActionResult.REJECT_FAILED);
            response.setOperation(operationDetailResponse);
            return response;
        }
    }

    public OperationUserActionResponse failApprovalOperation(OperationFailApprovalRequest request) throws GenericServiceException {
        final Date currentTimestamp = new Date();

        final String operationId = request.getOperationId();
        final Map<String, Object> additionalData = request.getAdditionalData();

        // Check if the operation exists
        final Optional<OperationEntity> operationOptional = operationRepository.findOperationWithLock(operationId);
        if (operationOptional.isEmpty()) {
            logger.warn("Operation was not found for ID: {}.", operationId);
            throw localizationProvider.buildExceptionForCode(ServiceError.OPERATION_NOT_FOUND);
        }

        // Check if the operation is not expired
        final OperationEntity operationEntity = expireOperation(operationOptional.get(), currentTimestamp);
        final OperationStatusDo operationStatus = operationEntity.getStatus();
        if (!OperationStatusDo.PENDING.equals(operationStatus)) {
            logger.debug("Operation is not PENDING - operation ID: {}, status: {}", operationId, operationStatus);
            throw localizationProvider.buildExceptionForCode(ServiceError.OPERATION_INVALID_STATE);
        }

        // Update failure count, check the failure count and FAIL operation if needed
        final Long failureCount = operationEntity.getFailureCount() + 1;
        final Long maxFailureCount = operationEntity.getMaxFailureCount();

        if (failureCount < maxFailureCount) {
            operationEntity.setFailureCount(failureCount);
            operationEntity.setAdditionalData(mapMerge(operationEntity.getAdditionalData(), additionalData));

            final OperationEntity savedEntity = operationRepository.save(operationEntity);
            behavior.getCallbackUrlBehavior().notifyCallbackListenersOnOperationChange(savedEntity);
            final OperationDetailResponse operationDetailResponse = convertFromEntity(savedEntity);

            logger.info("Operation approval failed via explicit server call for operation ID: {}.", operationId);

            final AuditDetail auditDetail = AuditDetail.builder()
                    .type(AuditType.OPERATION.getCode())
                    .param("id", operationId)
                    .param("failureCount", operationEntity.getFailureCount())
                    .param("status", operationEntity.getStatus().name())
                    .param("additionalData", extendAuditedAdditionalData(operationEntity.getAdditionalData()))
                    .build();
            audit.log(AuditLevel.INFO, "Operation approval failed via explicit server call with ID: {}", auditDetail, operationId);

            final OperationUserActionResponse response = new OperationUserActionResponse();
            response.setResult(UserActionResult.APPROVAL_FAILED);
            response.setOperation(operationDetailResponse);
            return response;
        } else {
            operationEntity.setStatus(OperationStatusDo.FAILED);
            operationEntity.setTimestampFinalized(currentTimestamp);
            operationEntity.setFailureCount(maxFailureCount); // just in case, set the failure count to max value
            operationEntity.setAdditionalData(mapMerge(operationEntity.getAdditionalData(), additionalData));

            final OperationEntity savedEntity = operationRepository.save(operationEntity);
            behavior.getCallbackUrlBehavior().notifyCallbackListenersOnOperationChange(savedEntity);
            final OperationDetailResponse operationDetailResponse = convertFromEntity(savedEntity);

            logger.info("Operation approval permanently failed via explicit server call for operation ID: {}.", operationId);

            final AuditDetail auditDetail = AuditDetail.builder()
                    .type(AuditType.OPERATION.getCode())
                    .param("id", operationId)
                    .param("failureCount", operationEntity.getFailureCount())
                    .param("status", operationEntity.getStatus().name())
                    .param("additionalData", operationEntity.getAdditionalData())
                    .build();
            audit.log(AuditLevel.INFO, "Operation approval permanently failed via explicit server call with ID: {}", auditDetail, operationId);

            final OperationUserActionResponse response = new OperationUserActionResponse();
            response.setResult(UserActionResult.OPERATION_FAILED);
            response.setOperation(operationDetailResponse);
            return response;
        }

    }

    public OperationDetailResponse cancelOperation(OperationCancelRequest request) throws GenericServiceException {
        final Date currentTimestamp = new Date();

        final String operationId = request.getOperationId();
        final Map<String, Object> additionalData = request.getAdditionalData();

        // Check if the operation exists
        final Optional<OperationEntity> operationOptional = operationRepository.findOperationWithLock(operationId);
        if (operationOptional.isEmpty()) {
            logger.warn("Operation was not found for ID: {}.", operationId);
            throw localizationProvider.buildExceptionForCode(ServiceError.OPERATION_NOT_FOUND);
        }

        // Check if the operation is not expired
        final OperationEntity operationEntity = expireOperation(operationOptional.get(), currentTimestamp);
        final OperationStatusDo operationStatus = operationEntity.getStatus();
        if (!OperationStatusDo.PENDING.equals(operationStatus)) {
            logger.debug("Operation is not PENDING - operation ID: {}, status: {}", operationId, operationStatus);
            throw localizationProvider.buildExceptionForCode(ServiceError.OPERATION_INVALID_STATE);
        }

        operationEntity.setStatus(OperationStatusDo.CANCELED);
        operationEntity.setAdditionalData(mapMerge(operationEntity.getAdditionalData(), additionalData));

        final OperationEntity savedEntity = operationRepository.save(operationEntity);
        behavior.getCallbackUrlBehavior().notifyCallbackListenersOnOperationChange(savedEntity);

        logger.info("Operation canceled via explicit server call for operation ID: {}.", operationId);

        final AuditDetail auditDetail = AuditDetail.builder()
                .type(AuditType.OPERATION.getCode())
                .param("id", operationId)
                .param("failureCount", operationEntity.getFailureCount())
                .param("status", operationEntity.getStatus().name())
                .param("additionalData", extendAuditedAdditionalData(operationEntity.getAdditionalData()))
                .build();
        audit.log(AuditLevel.INFO, "Operation canceled via explicit server call for operation ID: {}", auditDetail, operationId);

        return convertFromEntity(savedEntity);
    }

    public OperationDetailResponse getOperation(OperationDetailRequest request) throws GenericServiceException {
        final Date currentTimestamp = new Date();

        final String operationId = request.getOperationId();

        // Check if the operation exists
        final Optional<OperationEntity> operationOptional = operationRepository.findOperation(operationId);
        if (operationOptional.isEmpty()) {
            logger.warn("Operation was not found for ID: {}.", operationId);
            throw localizationProvider.buildExceptionForCode(ServiceError.OPERATION_NOT_FOUND);
        }

        final String userId = request.getUserId();

        final OperationEntity operationEntity = expireOperation(
                claimOperation(operationOptional.get(), userId, currentTimestamp),
                currentTimestamp
        );
        final OperationDetailResponse operationDetailResponse = convertFromEntity(operationEntity);
        generateAndSetOtpToOperationDetail(operationEntity, operationDetailResponse);
        return operationDetailResponse;
    }

    public OperationListResponse findAllOperationsForUser(final OperationListRequest request) throws GenericServiceException {
        final Date currentTimestamp = new Date();

        final String userId = request.userId();
        final List<String> applicationIds = request.applications();

        // Fetch application
        final List<ApplicationEntity> applications = applicationRepository.findAllByIdIn(applicationIds);
        if (applications.size() != applicationIds.size()) {
            logger.error("Application was not found for ID: {} vs. {}.", applicationIds, applications.stream().map(ApplicationEntity::getId).collect(Collectors.toList()));
            throw localizationProvider.buildExceptionForCode(ServiceError.INVALID_APPLICATION);
        }
        final String activationId = request.activationId;
        final List<String> activationFlags = fetchActivationFlags(activationId);

        final OperationListResponse result = new OperationListResponse();
        try (final Stream<OperationEntity> operationsForUser = operationRepository.findAllOperationsForUser(userId, applicationIds, activationId, activationFlags.isEmpty() ? null : activationFlags, request.pageable())) {
            operationsForUser.forEach(op -> {
                final OperationEntity operationEntity = expireOperation(op, currentTimestamp);
                result.add(convertFromEntity(operationEntity));
            });
        }
        return result;
    }

    public OperationListResponse findPendingOperationsForUser(OperationListRequest request) throws GenericServiceException {
        final Date currentTimestamp = new Date();

        final String userId = request.userId();
        final List<String> applicationIds = request.applications();

        // Fetch application
        final List<ApplicationEntity> applications = applicationRepository.findAllByIdIn(applicationIds);
        if (applications.size() != applicationIds.size()) {
            logger.error("Application was not found for ID: {} vs. {}.", applicationIds, applications.stream().map(ApplicationEntity::getId).collect(Collectors.toList()));
            throw localizationProvider.buildExceptionForCode(ServiceError.INVALID_APPLICATION);
        }

        final String activationId = request.activationId;
        final List<String> activationFlags = fetchActivationFlags(activationId);

        final OperationListResponse result = new OperationListResponse();
        try (final Stream<OperationEntity> operationsForUser = operationRepository.findPendingOperationsForUser(userId, applicationIds, activationId, activationFlags.isEmpty() ? null : activationFlags,  request.pageable())) {
            operationsForUser.forEach(op -> {
                final OperationEntity operationEntity = expireOperation(op, currentTimestamp);
                // Skip operation that just expired
                if (OperationStatusDo.PENDING.equals(operationEntity.getStatus())) {
                    final OperationDetailResponse operationDetail = convertFromEntity(operationEntity);
                    generateAndSetOtpToOperationDetail(operationEntity, operationDetail);
                    result.add(operationDetail);
                }
            });
        }
        return result;
    }

    /**
     * Find operations identified by an external ID value.
     * @param request Request with the external ID.
     * @return List of operations that match.
     */
    public OperationListResponse findOperationsByExternalId(OperationListRequestWithExternalId request) throws GenericServiceException {
        final Date currentTimestamp = new Date();

        final String externalId = request.externalId();
        final List<String> applicationIds = request.applications();

        // Fetch application
        final List<ApplicationEntity> applications = applicationRepository.findAllByIdIn(applicationIds);
        if (applications.size() != applicationIds.size()) {
            logger.error("Application was not found for ID: {} vs. {}.", applicationIds, applications.stream().map(ApplicationEntity::getId).collect(Collectors.toList()));
            throw localizationProvider.buildExceptionForCode(ServiceError.INVALID_APPLICATION);
        }

        final OperationListResponse result = new OperationListResponse();
        try (final Stream<OperationEntity> operationsByExternalId = operationRepository.findOperationsByExternalId(externalId, applicationIds, request.pageable())) {
            operationsByExternalId.forEach(op -> {
                final OperationEntity operationEntity = expireOperation(op, currentTimestamp);
                result.add(convertFromEntity(operationEntity));
            });
        }
        return result;
    }

    private OperationDetailResponse convertFromEntity(OperationEntity source) {
        final OperationDetailResponse destination = new OperationDetailResponse();
        destination.setId(source.getId());
        destination.setUserId(source.getUserId());
        destination.setApplications(source.getApplications().stream().map(ApplicationEntity::getId).collect(Collectors.toList()));
        destination.setExternalId(source.getExternalId());
        destination.setActivationFlag(source.getActivationFlag());
        destination.setOperationType(source.getOperationType());
        destination.setTemplateName(source.getTemplateName());
        destination.setData(source.getData());
        destination.setParameters(source.getParameters());
        destination.setAdditionalData(source.getAdditionalData() != null ? source.getAdditionalData() : Collections.emptyMap());
        final List<SignatureType> signatureTypeList = Arrays.stream(source.getSignatureType())
                .distinct()
                .map(p -> SignatureType.enumFromString(p.toString()))
                .collect(Collectors.toList());
        destination.setSignatureType(signatureTypeList);
        destination.setFailureCount(source.getFailureCount());
        destination.setMaxFailureCount(source.getMaxFailureCount());
        destination.setTimestampCreated(source.getTimestampCreated());
        destination.setTimestampExpires(source.getTimestampExpires());
        destination.setTimestampFinalized(source.getTimestampFinalized());
        destination.setRiskFlags(source.getRiskFlags());
        destination.setActivationId(source.getActivationId());

        switch (source.getStatus()) {
            case PENDING -> destination.setStatus(OperationStatus.PENDING);
            case CANCELED -> destination.setStatus(OperationStatus.CANCELED);
            case EXPIRED -> destination.setStatus(OperationStatus.EXPIRED);
            case APPROVED -> destination.setStatus(OperationStatus.APPROVED);
            case REJECTED -> destination.setStatus(OperationStatus.REJECTED);
            case FAILED -> destination.setStatus(OperationStatus.FAILED);
        }
        return destination;
    }

    private OperationEntity claimOperation(OperationEntity source, String userId, Date currentTimestamp) throws GenericServiceException {
        // If a user accessing the operation is specified in the query, either claim the operation to that user,
        // or check if the user is already granted to be able to access the operation.
        if (userId != null) {
<<<<<<< HEAD
            // Only pending, non-expired operations should be claimable.
=======
>>>>>>> c4d844f8
            if (OperationStatusDo.PENDING.equals(source.getStatus())
                    && source.getTimestampExpires().after(currentTimestamp)) {
                final String operationId = source.getId();
                final String expectedUserId = source.getUserId();
                if (expectedUserId == null) {
                    logger.info("Operation {} will be assigned to the user {}.", operationId, userId);
                    source.setUserId(userId);
                    return operationRepository.save(source);
                } else if (!expectedUserId.equals(userId)) {
                    logger.warn("Operation with ID: {}, was accessed by user: {}, while previously assigned to user: {}.", operationId, userId, expectedUserId);
                    throw localizationProvider.buildExceptionForCode(ServiceError.OPERATION_NOT_FOUND);
                }
            }
        }
        return source;
    }

    private OperationEntity expireOperation(OperationEntity source, Date currentTimestamp) {
        // Pending operations expiring before current timestamp should be marked as expired.
        if (OperationStatusDo.PENDING.equals(source.getStatus())
                && source.getTimestampExpires().before(currentTimestamp)) {
            logger.info("Operation {} expired.", source.getId());
            source.setStatus(OperationStatusDo.EXPIRED);
            final OperationEntity savedEntity = operationRepository.save(source);
            behavior.getCallbackUrlBehavior().notifyCallbackListenersOnOperationChange(savedEntity);
            return savedEntity;
        }
        return source;
    }

    private boolean factorsAcceptable(@NotNull OperationEntity operation, PowerAuthSignatureTypes usedFactor) {
        final String operationId = operation.getId();
        final PowerAuthSignatureTypes[] allowedFactors = operation.getSignatureType();
        if (usedFactor == null) { // the used factor is unknown
            logger.warn("Null authentication factors used for operation ID: {} - allowed: {}", operationId, Arrays.toString(allowedFactors));
            return false;
        }
        if (allowedFactors == null) {
            logger.error("Null allowed signature types for operation ID: {}. Check your configuration in pa_operation_template table.", operationId);
            return false; // likely a misconfiguration
        }
        if (Arrays.asList(allowedFactors).contains(usedFactor)) {
            return true;
        } else {
            logger.warn("Invalid authentication factors used for operation ID: {} - allowed: {}, used: {}", operationId, Arrays.toString(allowedFactors), usedFactor);
            return false;
        }
    }

    private boolean isDataEqual(@NotNull OperationEntity operation, String providedData) {
        final String operationId = operation.getId();
        final String operationData = operation.getData();
        if (operationData == null) {
            logger.error("Null operation data for operation ID: {}. Check your configuration in pa_operation_template table.", operationId);
            return false; // likely a misconfiguration
        }
        if (operationData.equals(providedData)) {
            return true;
        } else {
            logger.warn("Invalid data for operation ID: {} - expected: {}, used: {}", operationId, operationData, providedData);
            return false;
        }
    }

    // Merge two maps into new one, replacing values in the first map when collision occurs
    private Map<String, Object> mapMerge(Map<String, Object> m1, Map<String, Object> m2) {
        final Map<String, Object> m3 = new HashMap<>();
        if (m1 != null) {
            m3.putAll(m1);
        }
        if (m2 != null) {
            m3.putAll(m2);
        }
        return m3;
    }

    @SneakyThrows(GenericServiceException.class)
    private void generateAndSetOtpToOperationDetail(final OperationEntity operation, final OperationDetailResponse operationDetailResponse) {
        final String totp = generateTotp(operation, powerAuthServiceConfiguration.getProximityCheckOtpLength());
        operationDetailResponse.setProximityOtp(totp);
    }

    private String generateTotp(final OperationEntity operation, final int otpLength) throws GenericServiceException {
        final String seed = operation.getTotpSeed();
        final String operationId = operation.getId();

        if (seed == null) {
            logger.debug("Seed is null for operation ID: {}", operationId);
            return null;
        }

        try {
            byte[] seedBytes = Base64.getDecoder().decode(seed);
            final Instant now = Instant.now();
            byte[] totp = Totp.generateTotpSha256(seedBytes, now, otpLength);

            return new String(totp, StandardCharsets.UTF_8);
        } catch (CryptoProviderException | IllegalArgumentException e) {
            logger.error("Unable to generate OTP for operation ID: {}, user ID: {}", operationId, operation.getUserId(), e);
            throw new GenericServiceException(ServiceError.OPERATION_ERROR, e.getMessage(), e.getLocalizedMessage());
        }
    }

    private static String generateTotpSeed(final OperationCreateRequest request, final OperationTemplateEntity template) throws GenericServiceException {
        if (Boolean.FALSE.equals(request.getProximityCheckEnabled())) {
            logger.debug("Proximity check is disabled in request from user ID: {}", request.getUserId());
            return null;
        } else if (Boolean.TRUE.equals(request.getProximityCheckEnabled()) || template.isProximityCheckEnabled()) {
            logger.debug("Proximity check is enabled, generating TOTP seed for user ID: {}, templateName: {}", request.getUserId(), template.getTemplateName());
            final KeyGenerator keyGenerator = new KeyGenerator();
            try {
                final byte[] seed = keyGenerator.generateRandomBytes(PROXIMITY_OTP_SEED_LENGTH);
                return Base64.getEncoder().encodeToString(seed);
            } catch (CryptoProviderException e) {
                logger.error("Unable to generate proximity OTP seed for operation, user ID: {}", request.getUserId(), e);
                throw new GenericServiceException(ServiceError.OPERATION_ERROR, e.getMessage(), e.getLocalizedMessage());
            }
        }
        logger.debug("Proximity check not enabled neither in request user ID: {} nor in templateName: {}", request.getUserId(), template.getTemplateName());
        return null;
    }

    private static boolean proximityCheckPassed(final ProximityCheckResult proximityCheckResult) {
        return proximityCheckResult == ProximityCheckResult.SUCCESS || proximityCheckResult == ProximityCheckResult.DISABLED;
    }

    private static boolean activationIdMatches(final OperationApproveRequest operationApproveRequest, String activationId) {
        return activationId == null || activationId.equals(operationApproveRequest.getAdditionalData().get("activationId"));
    }

    private ProximityCheckResult fetchProximityCheckResult(final OperationEntity operation, final OperationApproveRequest request, final Instant now) {
        final String seed = operation.getTotpSeed();
        if (seed == null) {
            return ProximityCheckResult.DISABLED;
        }

        final Object otpObject = request.getAdditionalData().get(PROXIMITY_OTP);
        if (otpObject == null) {
            logger.warn("Proximity check enabled for operation ID: {} but proximity OTP not sent", operation.getId());
            return ProximityCheckResult.FAILED;
        }
        try {
            final String otp = otpObject.toString();
            final int otpLength = powerAuthServiceConfiguration.getProximityCheckOtpLength();
            final boolean result = Totp.validateTotpSha256(otp.getBytes(StandardCharsets.UTF_8), Base64.getDecoder().decode(seed), now, otpLength);
            logger.debug("OTP validation result: {} for operation ID: {}", result, operation.getId());
            return result ? ProximityCheckResult.SUCCESS : ProximityCheckResult.FAILED;
        } catch (CryptoProviderException | IllegalArgumentException e) {
            logger.error("Unable to validate proximity OTP for operation ID: {}", operation.getId(), e);
            return ProximityCheckResult.ERROR;
        }
    }

    private static Map<String, Object> extendAuditedAdditionalData(Map<String, Object> additionalData) {
        final Map<String, Object> additionalDataAudited = new HashMap<>(additionalData);
        parseDeviceFromUserAgent(additionalDataAudited).ifPresent(device ->
                additionalDataAudited.put(ATTR_DEVICE, device));
        return additionalDataAudited;
    }

    private static Optional <UserAgent.Device> parseDeviceFromUserAgent(Map<String, Object> additionalData) {
        final Object userAgentObject = additionalData.get(ATTR_USER_AGENT);
        if (userAgentObject != null) {
            return UserAgent.parse(userAgentObject.toString());
        } else {
            return Optional.empty();
        }
    }

    private List<String> fetchActivationFlags(String activationId) {
        if (activationId != null) {
            logger.debug("Searching for operations with activationId: {}", activationId);
            final ActivationRecordEntity activationRecord = activationRepository.findActivationWithoutLock(activationId);
            if (activationRecord != null) {
                final List<String> flags = activationRecord.getFlags();
                return flags != null ? flags : Collections.emptyList();
            }
        }
        return Collections.emptyList();
    }

    // Scheduled tasks

    @Scheduled(fixedRateString = "${powerauth.service.scheduled.job.operationCleanup:5000}")
    @SchedulerLock(name = "expireOperationsTask")
    @Transactional
    public void expireOperations() {
        LockAssert.assertLocked();
        final Date currentTimestamp = new Date();
        logger.debug("Running scheduled task for expiring operations");
        try (final Stream<OperationEntity> pendingOperations = operationRepository.findExpiredPendingOperations(currentTimestamp)) {
            pendingOperations.forEach(op -> expireOperation(op, currentTimestamp));
        }
    }

    private enum ProximityCheckResult {
        SUCCESS,
        FAILED,
        DISABLED,
        ERROR
    }

    public record OperationListRequest(String userId, List<String> applications, String activationId, Pageable pageable) {
    }

    public record OperationListRequestWithExternalId(String externalId, List<String> applications, Pageable pageable) {
    }
}<|MERGE_RESOLUTION|>--- conflicted
+++ resolved
@@ -263,14 +263,9 @@
         // Check the operation properties match the request
         final PowerAuthSignatureTypes factorEnum = PowerAuthSignatureTypes.getEnumFromString(signatureType.toString());
         final ProximityCheckResult proximityCheckResult = fetchProximityCheckResult(operationEntity, request, currentInstant);
-<<<<<<< HEAD
-        final String expectedUserId = operationEntity.getUserId();
-        if ((expectedUserId == null || expectedUserId.equals(userId)) // correct user approved the operation, or no prior user was set
-=======
         final boolean activationIdMatches = activationIdMatches(request, operationEntity.getActivationId());
         final String expectedUserId = operationEntity.getUserId();
         if (expectedUserId == null || expectedUserId.equals(userId) // correct user approved the operation
->>>>>>> c4d844f8
             && operationEntity.getApplications().contains(application.get()) // operation is approved by the expected application
             && isDataEqual(operationEntity, data) // operation data matched the expected value
             && factorsAcceptable(operationEntity, factorEnum) // auth factors are acceptable
@@ -412,11 +407,7 @@
         }
 
         final String expectedUserId = operationEntity.getUserId();
-<<<<<<< HEAD
-        if ((expectedUserId == null || expectedUserId.equals(userId)) // correct user rejected the operation, or no prior user was set
-=======
         if (expectedUserId == null || expectedUserId.equals(userId) // correct user rejects the operation
->>>>>>> c4d844f8
                 && operationEntity.getApplications().contains(application.get())) { // operation is rejected by the expected application
 
             // Reject the operation
@@ -733,10 +724,6 @@
         // If a user accessing the operation is specified in the query, either claim the operation to that user,
         // or check if the user is already granted to be able to access the operation.
         if (userId != null) {
-<<<<<<< HEAD
-            // Only pending, non-expired operations should be claimable.
-=======
->>>>>>> c4d844f8
             if (OperationStatusDo.PENDING.equals(source.getStatus())
                     && source.getTimestampExpires().after(currentTimestamp)) {
                 final String operationId = source.getId();
@@ -755,7 +742,7 @@
     }
 
     private OperationEntity expireOperation(OperationEntity source, Date currentTimestamp) {
-        // Pending operations expiring before current timestamp should be marked as expired.
+        // Operation is still pending and timestamp is after the expiration.
         if (OperationStatusDo.PENDING.equals(source.getStatus())
                 && source.getTimestampExpires().before(currentTimestamp)) {
             logger.info("Operation {} expired.", source.getId());
