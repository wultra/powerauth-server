/*
 * PowerAuth Server and related software components
 * Copyright (C) 2023 Wultra s.r.o.
 *
 * This program is free software: you can redistribute it and/or modify
 * it under the terms of the GNU Affero General Public License as published
 * by the Free Software Foundation, either version 3 of the License, or
 * (at your option) any later version.
 *
 * This program is distributed in the hope that it will be useful,
 * but WITHOUT ANY WARRANTY; without even the implied warranty of
 * MERCHANTABILITY or FITNESS FOR A PARTICULAR PURPOSE.  See the
 * GNU Affero General Public License for more details.
 *
 * You should have received a copy of the GNU Affero General Public License
 * along with this program.  If not, see <http://www.gnu.org/licenses/>.
 */

package io.getlime.security.powerauth.app.server.service.behavior.tasks;

import com.wultra.core.audit.base.model.AuditDetail;
import com.wultra.core.audit.base.model.AuditLevel;
import com.wultra.security.powerauth.client.model.enumeration.OperationStatus;
import com.wultra.security.powerauth.client.model.enumeration.SignatureType;
import com.wultra.security.powerauth.client.model.enumeration.UserActionResult;
import com.wultra.security.powerauth.client.model.request.*;
import com.wultra.security.powerauth.client.model.response.OperationDetailResponse;
import com.wultra.security.powerauth.client.model.response.OperationListResponse;
import com.wultra.security.powerauth.client.model.response.OperationUserActionResponse;
import io.getlime.security.powerauth.app.server.configuration.PowerAuthServiceConfiguration;
import io.getlime.security.powerauth.app.server.database.model.entity.ApplicationEntity;
import io.getlime.security.powerauth.app.server.database.model.entity.OperationEntity;
import io.getlime.security.powerauth.app.server.database.model.entity.OperationTemplateEntity;
import io.getlime.security.powerauth.app.server.database.model.enumeration.OperationStatusDo;
import io.getlime.security.powerauth.app.server.database.repository.ApplicationRepository;
import io.getlime.security.powerauth.app.server.database.repository.OperationRepository;
import io.getlime.security.powerauth.app.server.database.repository.OperationTemplateRepository;
import io.getlime.security.powerauth.app.server.service.behavior.ServiceBehaviorCatalogue;
import io.getlime.security.powerauth.app.server.service.exceptions.GenericServiceException;
import io.getlime.security.powerauth.app.server.service.i18n.LocalizationProvider;
import io.getlime.security.powerauth.app.server.service.model.ServiceError;
import io.getlime.security.powerauth.crypto.lib.enums.PowerAuthSignatureTypes;
import io.getlime.security.powerauth.crypto.lib.generator.KeyGenerator;
import io.getlime.security.powerauth.crypto.lib.model.exception.CryptoProviderException;
import io.getlime.security.powerauth.crypto.lib.totp.Totp;
import jakarta.validation.constraints.NotNull;
import lombok.SneakyThrows;
import net.javacrumbs.shedlock.core.LockAssert;
import net.javacrumbs.shedlock.spring.annotation.SchedulerLock;
import org.apache.commons.text.StringSubstitutor;
import org.slf4j.Logger;
import org.slf4j.LoggerFactory;
import org.springframework.beans.factory.annotation.Autowired;
import org.springframework.scheduling.annotation.Scheduled;
import org.springframework.stereotype.Service;
import org.springframework.transaction.annotation.Transactional;

import java.nio.charset.StandardCharsets;
import java.time.Instant;
import java.util.*;
import java.util.stream.Collectors;
import java.util.stream.Stream;

/**
 * Behavior class implementing the operation related processes.
 *
 * @author Petr Dvorak, petr@wultra.com
 */
@Service
public class OperationServiceBehavior {

    private static final int PROXIMITY_OTP_SEED_LENGTH = 16;
    private static final String PROXIMITY_OTP = "proximity_otp";

    private final OperationRepository operationRepository;
    private final OperationTemplateRepository templateRepository;
    private final ApplicationRepository applicationRepository;

    private final ServiceBehaviorCatalogue behavior;
    private final AuditingServiceBehavior audit;

    private LocalizationProvider localizationProvider;
    private final PowerAuthServiceConfiguration powerAuthServiceConfiguration;

    // Prepare logger
    private static final Logger logger = LoggerFactory.getLogger(OperationServiceBehavior.class);

    @Autowired
    public OperationServiceBehavior(
            OperationRepository operationRepository,
            OperationTemplateRepository templateRepository,
            ApplicationRepository applicationRepository, ServiceBehaviorCatalogue behavior,
            AuditingServiceBehavior audit,
            PowerAuthServiceConfiguration powerAuthServiceConfiguration) {
        this.operationRepository = operationRepository;
        this.templateRepository = templateRepository;
        this.applicationRepository = applicationRepository;
        this.behavior = behavior;
        this.audit = audit;
        this.powerAuthServiceConfiguration = powerAuthServiceConfiguration;
    }

    @Autowired
    public void setLocalizationProvider(LocalizationProvider localizationProvider) {
        this.localizationProvider = localizationProvider;
    }

    public OperationDetailResponse createOperation(OperationCreateRequest request) throws GenericServiceException {

        final String userId = request.getUserId();
        final List<String> applications = request.getApplications();
        final String activationFlag = request.getActivationFlag();
        final String templateName = request.getTemplateName();
        final Date timestampExpiresRequest = request.getTimestampExpires();
        final Map<String, String> parameters = request.getParameters() != null ? request.getParameters() : new LinkedHashMap<>();
        final String externalId = request.getExternalId();

        // Prepare current timestamp in advance
        final Date currentTimestamp = new Date();

        if (timestampExpiresRequest != null && timestampExpiresRequest.before(currentTimestamp)) {
            // Rollback is not required, error occurs before writing to database
            throw localizationProvider.buildExceptionForCode(ServiceError.INVALID_REQUEST);
        }

        // Fetch the operation template
        final Optional<OperationTemplateEntity> template = templateRepository.findTemplateByName(templateName);
        if (template.isEmpty()) {
            logger.error("Operation template was not found: {}. Check your configuration in pa_operation_template table.", templateName);
            throw localizationProvider.buildExceptionForCode(ServiceError.OPERATION_TEMPLATE_NOT_FOUND);
        }
        final OperationTemplateEntity templateEntity = template.get();

        // Resolve the operation expiration date
        final Date timestampExpires;
        if (timestampExpiresRequest != null) {
            timestampExpires = timestampExpiresRequest;
        } else {
            final long expiration = templateEntity.getExpiration() * 1000L;
            timestampExpires = new Date(currentTimestamp.getTime() + expiration);
        }

        // Check if applications exist
        final List<ApplicationEntity> applicationEntities = applicationRepository.findAllByIdIn(applications);
        if (applicationEntities.size() != applications.size()) {
            logger.error("Not matching expected applications: {} vs. {}", applications, applicationEntities.stream().map(ApplicationEntity::getId).collect(Collectors.toList()));
            throw localizationProvider.buildExceptionForCode(ServiceError.INVALID_APPLICATION);
        }

        // Generate unique token ID.
        String operationId = null;
        for (int i = 0; i < powerAuthServiceConfiguration.getGenerateOperationIterations(); i++) {
            final String tmpOperationId = UUID.randomUUID().toString();
            final Optional<OperationEntity> tmpTokenOptional = operationRepository.findOperation(tmpOperationId);
            if (tmpTokenOptional.isEmpty()) {
                operationId = tmpOperationId;
                break;
            } // ... else this token ID has a collision, reset it and try to find another one
        }
        if (operationId == null) {
            logger.error("Unable to generate token due to too many UUID.randomUUID() collisions. Check your random generator setup.");
            // Rollback is not required, error occurs before writing to database
            throw localizationProvider.buildExceptionForCode(ServiceError.UNABLE_TO_GENERATE_TOKEN);
        }

        // Build operation data
        final StringSubstitutor sub = new StringSubstitutor(parameters);
        final String operationData = sub.replace(templateEntity.getDataTemplate());

        // Create a new operation
        final OperationEntity operationEntity = new OperationEntity();
        operationEntity.setId(operationId);
        operationEntity.setUserId(userId);
        operationEntity.setApplications(applicationEntities);
        operationEntity.setExternalId(externalId);
        operationEntity.setActivationFlag(activationFlag);
        operationEntity.setOperationType(templateEntity.getOperationType());
        operationEntity.setTemplateName(templateEntity.getTemplateName());
        operationEntity.setData(operationData);
        operationEntity.setParameters(parameters);
        operationEntity.setAdditionalData(null); // empty initially
        operationEntity.setStatus(OperationStatusDo.PENDING);
        operationEntity.setSignatureType(templateEntity.getSignatureType());
        operationEntity.setFailureCount(0L);
        operationEntity.setMaxFailureCount(templateEntity.getMaxFailureCount());
        operationEntity.setTimestampCreated(currentTimestamp);
        operationEntity.setTimestampExpires(timestampExpires);
        operationEntity.setTimestampFinalized(null); // empty initially
        operationEntity.setRiskFlags(templateEntity.getRiskFlags());
        operationEntity.setTotpSeed(generateTotpSeed(request, templateEntity));

        final AuditDetail auditDetail = AuditDetail.builder()
                .type(AuditType.OPERATION.getCode())
                .param("id", operationId)
                .param("userId", userId)
                .param("applications", applications)
                .param("externalId", externalId)
                .param("activationFlag", activationFlag)
                .param("operationType", templateEntity.getOperationType())
                .param("template", templateEntity.getTemplateName())
                .param("data", operationData)
                .param("parameters", parameters)
                .param("status", OperationStatusDo.PENDING.name())
                .param("allowedSignatureType", templateEntity.getSignatureType())
                .param("maxFailureCount", operationEntity.getMaxFailureCount())
                .param("timestampExpires", timestampExpires)
                .param("proximityCheckEnabled", operationEntity.getTotpSeed() != null)
                .build();
        audit.log(AuditLevel.INFO, "Operation created with ID: {}", auditDetail, operationId);

        final OperationEntity savedEntity = operationRepository.save(operationEntity);
        behavior.getCallbackUrlBehavior().notifyCallbackListenersOnOperationChange(savedEntity);
        return convertFromEntity(savedEntity);

    }

    public OperationUserActionResponse attemptApproveOperation(OperationApproveRequest request) throws GenericServiceException {
        final Instant currentInstant = Instant.now();
        final Date currentTimestamp = Date.from(currentInstant);

        final String operationId = request.getOperationId();
        final String userId = request.getUserId();
        final String applicationId = request.getApplicationId();
        final String data = request.getData();
        final SignatureType signatureType = request.getSignatureType();
        final Map<String, String> additionalData = request.getAdditionalData();

        // Check if the operation exists
        final Optional<OperationEntity> operationOptional = operationRepository.findOperationWithLock(operationId);
        if (operationOptional.isEmpty()) {
            logger.warn("Operation was not found for ID: {}.", operationId);
            throw localizationProvider.buildExceptionForCode(ServiceError.OPERATION_APPROVE_FAILURE);
        }

        // Fetch application
        final Optional<ApplicationEntity> application = applicationRepository.findById(applicationId);
        if (application.isEmpty()) {
            logger.error("Application was not found for ID: {}.", applicationId);
            throw localizationProvider.buildExceptionForCode(ServiceError.INVALID_APPLICATION);
        }

        // Check if the operation is not expired
        final OperationEntity operationEntity = expireOperation(operationOptional.get(), currentTimestamp);
        final OperationStatusDo operationStatus = operationEntity.getStatus();
        if (!OperationStatusDo.PENDING.equals(operationStatus)) {
            logger.debug("Operation is not PENDING - operation ID: {}, status: {}", operationId, operationStatus);
            throw localizationProvider.buildExceptionForCode(ServiceError.OPERATION_APPROVE_FAILURE);
        }

        // Check the operation properties match the request
        final PowerAuthSignatureTypes factorEnum = PowerAuthSignatureTypes.getEnumFromString(signatureType.toString());
<<<<<<< HEAD
        final String expectedUserId = operationEntity.getUserId();
        if ((expectedUserId == null || expectedUserId.equals(userId)) // correct user approved the operation, or no prior user was set
=======
        final ProximityCheckResult proximityCheckResult = fetchProximityCheckResult(operationEntity, request, currentInstant);

        if (operationEntity.getUserId().equals(userId) // correct user approved the operation
>>>>>>> d4d09f91
            && operationEntity.getApplications().contains(application.get()) // operation is approved by the expected application
            && isDataEqual(operationEntity, data) // operation data matched the expected value
            && factorsAcceptable(operationEntity, factorEnum) // auth factors are acceptable
            && operationEntity.getMaxFailureCount() > operationEntity.getFailureCount() // operation has sufficient attempts left (redundant check)
            && proximityCheckPassed(proximityCheckResult)){

            // Approve the operation
            operationEntity.setUserId(userId);
            operationEntity.setStatus(OperationStatusDo.APPROVED);
            operationEntity.setTimestampFinalized(currentTimestamp);
            operationEntity.setAdditionalData(mapMerge(operationEntity.getAdditionalData(), additionalData));

            final OperationEntity savedEntity = operationRepository.save(operationEntity);
            behavior.getCallbackUrlBehavior().notifyCallbackListenersOnOperationChange(savedEntity);
            final OperationDetailResponse operationDetailResponse = convertFromEntity(savedEntity);

            final AuditDetail auditDetail = AuditDetail.builder()
                    .type(AuditType.OPERATION.getCode())
                    .param("id", operationId)
                    .param("userId", userId)
                    .param("appId", applicationId)
                    .param("status", operationEntity.getStatus().name())
                    .param("additionalData", operationEntity.getAdditionalData())
                    .param("failureCount", operationEntity.getFailureCount())
                    .param("proximityCheckResult", proximityCheckResult)
                    .param("currentTimestamp", currentTimestamp)
                    .build();
            audit.log(AuditLevel.INFO, "Operation approved with ID: {}", auditDetail, operationId);

            final OperationUserActionResponse response = new OperationUserActionResponse();
            response.setResult(UserActionResult.APPROVED);
            response.setOperation(operationDetailResponse);
            return response;
        } else {

            // Update failure count, check the failure count and FAIL operation if needed
            final Long failureCount = operationEntity.getFailureCount() + 1;
            final Long maxFailureCount = operationEntity.getMaxFailureCount();

            if (failureCount < maxFailureCount) {
                operationEntity.setUserId(userId);
                operationEntity.setFailureCount(failureCount);
                operationEntity.setAdditionalData(mapMerge(operationEntity.getAdditionalData(), additionalData));

                final OperationEntity savedEntity = operationRepository.save(operationEntity);
                behavior.getCallbackUrlBehavior().notifyCallbackListenersOnOperationChange(savedEntity);
                final OperationDetailResponse operationDetailResponse = convertFromEntity(savedEntity);

                logger.info("Operation approval failed for operation ID: {}, user ID: {}, application ID: {}.", operationId, userId, applicationId);

                final AuditDetail auditDetail = AuditDetail.builder()
                        .type(AuditType.OPERATION.getCode())
                        .param("id", operationId)
                        .param("userId", userId)
                        .param("appId", applicationId)
                        .param("status", operationEntity.getStatus().name())
                        .param("additionalData", operationEntity.getAdditionalData())
                        .param("failureCount", operationEntity.getFailureCount())
                        .param("proximityCheckResult", proximityCheckResult)
                        .param("currentTimestamp", currentTimestamp)
                        .build();
                audit.log(AuditLevel.INFO, "Operation approval failed with ID: {}, failed attempts count: {}", auditDetail, operationId, operationEntity.getFailureCount());

                final OperationUserActionResponse response = new OperationUserActionResponse();
                response.setResult(UserActionResult.APPROVAL_FAILED);
                response.setOperation(operationDetailResponse);
                return response;
            } else {
                operationEntity.setUserId(userId);
                operationEntity.setStatus(OperationStatusDo.FAILED);
                operationEntity.setTimestampFinalized(currentTimestamp);
                operationEntity.setFailureCount(maxFailureCount); // just in case, set the failure count to max value
                operationEntity.setAdditionalData(mapMerge(operationEntity.getAdditionalData(), additionalData));

                final OperationEntity savedEntity = operationRepository.save(operationEntity);
                behavior.getCallbackUrlBehavior().notifyCallbackListenersOnOperationChange(savedEntity);
                final OperationDetailResponse operationDetailResponse = convertFromEntity(savedEntity);

                logger.info("Operation failed for operation ID: {}, user ID: {}, application ID: {}.", operationId, userId, applicationId);

                final AuditDetail auditDetail = AuditDetail.builder()
                        .type(AuditType.OPERATION.getCode())
                        .param("id", operationId)
                        .param("userId", userId)
                        .param("appId", applicationId)
                        .param("status", operationEntity.getStatus().name())
                        .param("additionalData", operationEntity.getAdditionalData())
                        .param("failureCount", operationEntity.getFailureCount())
                        .param("maxFailureCount", operationEntity.getMaxFailureCount())
                        .param("proximityCheckResult", proximityCheckResult)
                        .param("currentTimestamp", currentTimestamp)
                        .build();
                audit.log(AuditLevel.INFO, "Operation failed with ID: {}", auditDetail, operationId);

                final OperationUserActionResponse response = new OperationUserActionResponse();
                response.setResult(UserActionResult.OPERATION_FAILED);
                response.setOperation(operationDetailResponse);
                return response;
            }
        }
    }

    public OperationUserActionResponse rejectOperation(OperationRejectRequest request) throws GenericServiceException {
        final Date currentTimestamp = new Date();

        final String operationId = request.getOperationId();
        final String userId = request.getUserId();
        final String applicationId = request.getApplicationId();
        final Map<String, String> additionalData = request.getAdditionalData();

        // Check if the operation exists
        final Optional<OperationEntity> operationOptional = operationRepository.findOperationWithLock(operationId);
        if (operationOptional.isEmpty()) {
            logger.warn("Operation was not found for ID: {}.", operationId);
            throw localizationProvider.buildExceptionForCode(ServiceError.OPERATION_REJECT_FAILURE);
        }

        // Fetch application
        final Optional<ApplicationEntity> application = applicationRepository.findById(applicationId);
        if (application.isEmpty()) {
            logger.error("Application was not found for ID: {}.", applicationId);
            throw localizationProvider.buildExceptionForCode(ServiceError.INVALID_APPLICATION);
        }

        // Check if the operation is not expired
        final OperationEntity operationEntity = expireOperation(operationOptional.get(), currentTimestamp);
        final OperationStatusDo operationStatus = operationEntity.getStatus();
        if (!OperationStatusDo.PENDING.equals(operationStatus)) {
            logger.debug("Operation is not PENDING - operation ID: {}, status: {}", operationId, operationStatus);
            throw localizationProvider.buildExceptionForCode(ServiceError.OPERATION_REJECT_FAILURE);
        }

        final String expectedUserId = operationEntity.getUserId();
        if ((expectedUserId == null || expectedUserId.equals(userId)) // correct user approved the operation, or no prior user was set
                && operationEntity.getApplications().contains(application.get())) { // operation is rejected by the expected application

            // Reject the operation
            operationEntity.setUserId(userId);
            operationEntity.setStatus(OperationStatusDo.REJECTED);
            operationEntity.setTimestampFinalized(currentTimestamp);
            operationEntity.setAdditionalData(mapMerge(operationEntity.getAdditionalData(), additionalData));

            final OperationEntity savedEntity = operationRepository.save(operationEntity);
            behavior.getCallbackUrlBehavior().notifyCallbackListenersOnOperationChange(savedEntity);
            final OperationDetailResponse operationDetailResponse = convertFromEntity(savedEntity);

            logger.info("Operation rejected operation ID: {}, user ID: {}, application ID: {}.", operationId, userId, applicationId);

            final AuditDetail auditDetail = AuditDetail.builder()
                    .type(AuditType.OPERATION.getCode())
                    .param("id", operationId)
                    .param("userId", userId)
                    .param("appId", applicationId)
                    .param("status", operationEntity.getStatus().name())
                    .param("additionalData", operationEntity.getAdditionalData())
                    .param("failureCount", operationEntity.getFailureCount())
                    .build();
            audit.log(AuditLevel.INFO, "Operation failed with ID: {}", auditDetail, operationId);

            final OperationUserActionResponse response = new OperationUserActionResponse();
            response.setResult(UserActionResult.REJECTED);
            response.setOperation(operationDetailResponse);
            return response;
        } else {
            logger.info("Operation reject failed for operation ID: {}, user ID: {}, application ID: {}.", operationId, userId, applicationId);

            final AuditDetail auditDetail = AuditDetail.builder()
                    .type(AuditType.OPERATION.getCode())
                    .param("id", operationId)
                    .param("userId", userId)
                    .param("appId", applicationId)
                    .param("failureCount", operationEntity.getFailureCount())
                    .param("status", operationEntity.getStatus().name())
                    .param("additionalData", operationEntity.getAdditionalData())
                    .build();
            audit.log(AuditLevel.INFO, "Operation failed with ID: {}", auditDetail, operationId);

            final OperationDetailResponse operationDetailResponse = convertFromEntity(operationEntity);
            final OperationUserActionResponse response = new OperationUserActionResponse();
            response.setResult(UserActionResult.REJECT_FAILED);
            response.setOperation(operationDetailResponse);
            return response;
        }
    }

    public OperationUserActionResponse failApprovalOperation(OperationFailApprovalRequest request) throws GenericServiceException {
        final Date currentTimestamp = new Date();

        final String operationId = request.getOperationId();
        final Map<String, String> additionalData = request.getAdditionalData();

        // Check if the operation exists
        final Optional<OperationEntity> operationOptional = operationRepository.findOperationWithLock(operationId);
        if (operationOptional.isEmpty()) {
            logger.warn("Operation was not found for ID: {}.", operationId);
            throw localizationProvider.buildExceptionForCode(ServiceError.OPERATION_NOT_FOUND);
        }

        // Check if the operation is not expired
        final OperationEntity operationEntity = expireOperation(operationOptional.get(), currentTimestamp);
        final OperationStatusDo operationStatus = operationEntity.getStatus();
        if (!OperationStatusDo.PENDING.equals(operationStatus)) {
            logger.debug("Operation is not PENDING - operation ID: {}, status: {}", operationId, operationStatus);
            throw localizationProvider.buildExceptionForCode(ServiceError.OPERATION_INVALID_STATE);
        }

        // Update failure count, check the failure count and FAIL operation if needed
        final Long failureCount = operationEntity.getFailureCount() + 1;
        final Long maxFailureCount = operationEntity.getMaxFailureCount();

        if (failureCount < maxFailureCount) {
            operationEntity.setFailureCount(failureCount);
            operationEntity.setAdditionalData(mapMerge(operationEntity.getAdditionalData(), additionalData));

            final OperationEntity savedEntity = operationRepository.save(operationEntity);
            behavior.getCallbackUrlBehavior().notifyCallbackListenersOnOperationChange(savedEntity);
            final OperationDetailResponse operationDetailResponse = convertFromEntity(savedEntity);

            logger.info("Operation approval failed via explicit server call for operation ID: {}.", operationId);

            final AuditDetail auditDetail = AuditDetail.builder()
                    .type(AuditType.OPERATION.getCode())
                    .param("id", operationId)
                    .param("failureCount", operationEntity.getFailureCount())
                    .param("status", operationEntity.getStatus().name())
                    .param("additionalData", operationEntity.getAdditionalData())
                    .build();
            audit.log(AuditLevel.INFO, "Operation approval failed via explicit server call with ID: {}", auditDetail, operationId);

            final OperationUserActionResponse response = new OperationUserActionResponse();
            response.setResult(UserActionResult.APPROVAL_FAILED);
            response.setOperation(operationDetailResponse);
            return response;
        } else {
            operationEntity.setStatus(OperationStatusDo.FAILED);
            operationEntity.setTimestampFinalized(currentTimestamp);
            operationEntity.setFailureCount(maxFailureCount); // just in case, set the failure count to max value
            operationEntity.setAdditionalData(mapMerge(operationEntity.getAdditionalData(), additionalData));

            final OperationEntity savedEntity = operationRepository.save(operationEntity);
            behavior.getCallbackUrlBehavior().notifyCallbackListenersOnOperationChange(savedEntity);
            final OperationDetailResponse operationDetailResponse = convertFromEntity(savedEntity);

            logger.info("Operation approval permanently failed via explicit server call for operation ID: {}.", operationId);

            final AuditDetail auditDetail = AuditDetail.builder()
                    .type(AuditType.OPERATION.getCode())
                    .param("id", operationId)
                    .param("failureCount", operationEntity.getFailureCount())
                    .param("status", operationEntity.getStatus().name())
                    .param("additionalData", operationEntity.getAdditionalData())
                    .build();
            audit.log(AuditLevel.INFO, "Operation approval permanently failed via explicit server call with ID: {}", auditDetail, operationId);

            final OperationUserActionResponse response = new OperationUserActionResponse();
            response.setResult(UserActionResult.OPERATION_FAILED);
            response.setOperation(operationDetailResponse);
            return response;
        }

    }

    public OperationDetailResponse cancelOperation(OperationCancelRequest request) throws GenericServiceException {
        final Date currentTimestamp = new Date();

        final String operationId = request.getOperationId();
        final Map<String, String> additionalData = request.getAdditionalData();

        // Check if the operation exists
        final Optional<OperationEntity> operationOptional = operationRepository.findOperationWithLock(operationId);
        if (operationOptional.isEmpty()) {
            logger.warn("Operation was not found for ID: {}.", operationId);
            throw localizationProvider.buildExceptionForCode(ServiceError.OPERATION_NOT_FOUND);
        }

        // Check if the operation is not expired
        final OperationEntity operationEntity = expireOperation(operationOptional.get(), currentTimestamp);
        final OperationStatusDo operationStatus = operationEntity.getStatus();
        if (!OperationStatusDo.PENDING.equals(operationStatus)) {
            logger.debug("Operation is not PENDING - operation ID: {}, status: {}", operationId, operationStatus);
            throw localizationProvider.buildExceptionForCode(ServiceError.OPERATION_INVALID_STATE);
        }

        operationEntity.setStatus(OperationStatusDo.CANCELED);
        operationEntity.setAdditionalData(mapMerge(operationEntity.getAdditionalData(), additionalData));

        final OperationEntity savedEntity = operationRepository.save(operationEntity);
        behavior.getCallbackUrlBehavior().notifyCallbackListenersOnOperationChange(savedEntity);

        logger.info("Operation canceled via explicit server call for operation ID: {}.", operationId);

        final AuditDetail auditDetail = AuditDetail.builder()
                .type(AuditType.OPERATION.getCode())
                .param("id", operationId)
                .param("failureCount", operationEntity.getFailureCount())
                .param("status", operationEntity.getStatus().name())
                .param("additionalData", operationEntity.getAdditionalData())
                .build();
        audit.log(AuditLevel.INFO, "Operation canceled via explicit server call for operation ID: {}", auditDetail, operationId);

        return convertFromEntity(savedEntity);
    }

    public OperationDetailResponse getOperation(OperationDetailRequest request) throws GenericServiceException {
        final Date currentTimestamp = new Date();

        final String operationId = request.getOperationId();

        // Check if the operation exists
        final Optional<OperationEntity> operationOptional = operationRepository.findOperation(operationId);
        if (operationOptional.isEmpty()) {
            logger.warn("Operation was not found for ID: {}.", operationId);
            throw localizationProvider.buildExceptionForCode(ServiceError.OPERATION_NOT_FOUND);
        }

        final OperationEntity operationEntity = expireOperation(operationOptional.get(), currentTimestamp);
        final OperationDetailResponse operationDetailResponse = convertFromEntity(operationEntity);
        generateAndSetOtpToOperationDetail(operationEntity, operationDetailResponse);
        return operationDetailResponse;
    }

    public OperationListResponse findAllOperationsForUser(OperationListForUserRequest request) throws GenericServiceException {
        final Date currentTimestamp = new Date();

        final String userId = request.getUserId();
        final List<String> applicationIds = request.getApplications();

        // Fetch application
        final List<ApplicationEntity> applications = applicationRepository.findAllByIdIn(applicationIds);
        if (applications.size() != applicationIds.size()) {
            logger.error("Application was not found for ID: {} vs. {}.", applicationIds, applications.stream().map(ApplicationEntity::getId).collect(Collectors.toList()));
            throw localizationProvider.buildExceptionForCode(ServiceError.INVALID_APPLICATION);
        }

        final OperationListResponse result = new OperationListResponse();
        try (final Stream<OperationEntity> operationsForUser = operationRepository.findAllOperationsForUser(userId, applicationIds)) {
            operationsForUser.forEach(op -> {
                final OperationEntity operationEntity = expireOperation(op, currentTimestamp);
                result.add(convertFromEntity(operationEntity));
            });
        }
        return result;
    }

    public OperationListResponse findPendingOperationsForUser(OperationListForUserRequest request) throws GenericServiceException {
        final Date currentTimestamp = new Date();

        final String userId = request.getUserId();
        final List<String> applicationIds = request.getApplications();

        // Fetch application
        final List<ApplicationEntity> applications = applicationRepository.findAllByIdIn(applicationIds);
        if (applications.size() != applicationIds.size()) {
            logger.error("Application was not found for ID: {} vs. {}.", applicationIds, applications.stream().map(ApplicationEntity::getId).collect(Collectors.toList()));
            throw localizationProvider.buildExceptionForCode(ServiceError.INVALID_APPLICATION);
        }

        final OperationListResponse result = new OperationListResponse();
        try (final Stream<OperationEntity> operationsForUser = operationRepository.findPendingOperationsForUser(userId, applicationIds)) {
            operationsForUser.forEach(op -> {
                final OperationEntity operationEntity = expireOperation(op, currentTimestamp);
                // Skip operation that just expired
                if (OperationStatusDo.PENDING.equals(operationEntity.getStatus())) {
                    final OperationDetailResponse operationDetail = convertFromEntity(operationEntity);
                    generateAndSetOtpToOperationDetail(operationEntity, operationDetail);
                    result.add(operationDetail);
                }
            });
        }
        return result;
    }

    /**
     * Find operations identified by an external ID value.
     * @param request Request with the external ID.
     * @return List of operations that match.
     */
    public OperationListResponse findOperationsByExternalId(OperationExtIdRequest request) throws GenericServiceException {
        final Date currentTimestamp = new Date();

        final String externalId = request.getExternalId();
        final List<String> applicationIds = request.getApplications();

        // Fetch application
        final List<ApplicationEntity> applications = applicationRepository.findAllByIdIn(applicationIds);
        if (applications.size() != applicationIds.size()) {
            logger.error("Application was not found for ID: {} vs. {}.", applicationIds, applications.stream().map(ApplicationEntity::getId).collect(Collectors.toList()));
            throw localizationProvider.buildExceptionForCode(ServiceError.INVALID_APPLICATION);
        }

        final OperationListResponse result = new OperationListResponse();
        try (final Stream<OperationEntity> operationsByExternalId = operationRepository.findOperationsByExternalId(externalId, applicationIds)) {
            operationsByExternalId.forEach(op -> {
                final OperationEntity operationEntity = expireOperation(op, currentTimestamp);
                result.add(convertFromEntity(operationEntity));
            });
        }
        return result;
    }

    private OperationDetailResponse convertFromEntity(OperationEntity source) {
        final OperationDetailResponse destination = new OperationDetailResponse();
        destination.setId(source.getId());
        destination.setUserId(source.getUserId());
        destination.setApplications(source.getApplications().stream().map(ApplicationEntity::getId).collect(Collectors.toList()));
        destination.setExternalId(source.getExternalId());
        destination.setActivationFlag(source.getActivationFlag());
        destination.setOperationType(source.getOperationType());
        destination.setTemplateName(source.getTemplateName());
        destination.setData(source.getData());
        destination.setParameters(source.getParameters());
        destination.setAdditionalData(source.getAdditionalData() != null ? source.getAdditionalData() : Collections.emptyMap());
        final List<SignatureType> signatureTypeList = Arrays.stream(source.getSignatureType())
                .distinct()
                .map(p -> SignatureType.enumFromString(p.toString()))
                .collect(Collectors.toList());
        destination.setSignatureType(signatureTypeList);
        destination.setFailureCount(source.getFailureCount());
        destination.setMaxFailureCount(source.getMaxFailureCount());
        destination.setTimestampCreated(source.getTimestampCreated());
        destination.setTimestampExpires(source.getTimestampExpires());
        destination.setTimestampFinalized(source.getTimestampFinalized());
        destination.setRiskFlags(source.getRiskFlags());

        switch (source.getStatus()) {
            case PENDING -> destination.setStatus(OperationStatus.PENDING);
            case CANCELED -> destination.setStatus(OperationStatus.CANCELED);
            case EXPIRED -> destination.setStatus(OperationStatus.EXPIRED);
            case APPROVED -> destination.setStatus(OperationStatus.APPROVED);
            case REJECTED -> destination.setStatus(OperationStatus.REJECTED);
            case FAILED -> destination.setStatus(OperationStatus.FAILED);
        }
        return destination;
    }

    private OperationEntity expireOperation(OperationEntity source, Date currentTimestamp) {
        // Operation is still pending and timestamp is after the expiration.
        if (OperationStatusDo.PENDING.equals(source.getStatus())
                && source.getTimestampExpires().before(currentTimestamp)) {
            logger.info("Operation {} expired.", source.getId());
            source.setStatus(OperationStatusDo.EXPIRED);
            final OperationEntity savedEntity = operationRepository.save(source);
            behavior.getCallbackUrlBehavior().notifyCallbackListenersOnOperationChange(savedEntity);
            return savedEntity;
        }
        return source;
    }

    private boolean factorsAcceptable(@NotNull OperationEntity operation, PowerAuthSignatureTypes usedFactor) {
        final String operationId = operation.getId();
        final PowerAuthSignatureTypes[] allowedFactors = operation.getSignatureType();
        if (usedFactor == null) { // the used factor is unknown
            logger.warn("Null authentication factors used for operation ID: {} - allowed: {}", operationId, Arrays.toString(allowedFactors));
            return false;
        }
        if (allowedFactors == null) {
            logger.error("Null allowed signature types for operation ID: {}. Check your configuration in pa_operation_template table.", operationId);
            return false; // likely a misconfiguration
        }
        if (Arrays.asList(allowedFactors).contains(usedFactor)) {
            return true;
        } else {
            logger.warn("Invalid authentication factors used for operation ID: {} - allowed: {}, used: {}", operationId, Arrays.toString(allowedFactors), usedFactor);
            return false;
        }
    }

    private boolean isDataEqual(@NotNull OperationEntity operation, String providedData) {
        final String operationId = operation.getId();
        final String operationData = operation.getData();
        if (operationData == null) {
            logger.error("Null operation data for operation ID: {}. Check your configuration in pa_operation_template table.", operationId);
            return false; // likely a misconfiguration
        }
        if (operationData.equals(providedData)) {
            return true;
        } else {
            logger.warn("Invalid data for operation ID: {} - expected: {}, used: {}", operationId, operationData, providedData);
            return false;
        }
    }

    // Merge two maps into new one, replacing values in the first map when collision occurs
    private Map<String, String> mapMerge(Map<String, String> m1, Map<String, String> m2) {
        final Map<String, String> m3 = new HashMap<>();
        if (m1 != null) {
            m3.putAll(m1);
        }
        if (m2 != null) {
            m3.putAll(m2);
        }
        return m3;
    }

    @SneakyThrows(GenericServiceException.class)
    private void generateAndSetOtpToOperationDetail(final OperationEntity operation, final OperationDetailResponse operationDetailResponse) {
        final String totp = generateTotp(operation, powerAuthServiceConfiguration.getProximityCheckOtpLength());
        operationDetailResponse.setProximityOtp(totp);
    }

    private String generateTotp(final OperationEntity operation, final int otpLength) throws GenericServiceException {
        final String seed = operation.getTotpSeed();
        final String operationId = operation.getId();

        if (seed == null) {
            logger.debug("Seed is null for operation ID: {}", operationId);
            return null;
        }

        try {
            byte[] seedBytes = Base64.getDecoder().decode(seed);
            final Instant now = Instant.now();
            byte[] totp = Totp.generateTotpSha256(seedBytes, now, otpLength);

            return new String(totp, StandardCharsets.UTF_8);
        } catch (CryptoProviderException | IllegalArgumentException e) {
            logger.error("Unable to generate OTP for operation ID: {}, user ID: {}", operationId, operation.getUserId(), e);
            throw new GenericServiceException(ServiceError.OPERATION_ERROR, e.getMessage(), e.getLocalizedMessage());
        }
    }

    private static String generateTotpSeed(final OperationCreateRequest request, final OperationTemplateEntity template) throws GenericServiceException {
        if (Boolean.FALSE.equals(request.getProximityCheckEnabled())) {
            logger.debug("Proximity check is disabled in request from user ID: {}", request.getUserId());
            return null;
        } else if (Boolean.TRUE.equals(request.getProximityCheckEnabled()) || template.isProximityCheckEnabled()) {
            logger.debug("Proximity check is enabled, generating TOTP seed for user ID: {}, templateName: {}", request.getUserId(), template.getTemplateName());
            final KeyGenerator keyGenerator = new KeyGenerator();
            try {
                final byte[] seed = keyGenerator.generateRandomBytes(PROXIMITY_OTP_SEED_LENGTH);
                return Base64.getEncoder().encodeToString(seed);
            } catch (CryptoProviderException e) {
                logger.error("Unable to generate proximity OTP seed for operation, user ID: {}", request.getUserId(), e);
                throw new GenericServiceException(ServiceError.OPERATION_ERROR, e.getMessage(), e.getLocalizedMessage());
            }
        }
        logger.debug("Proximity check not enabled neither in request user ID: {} nor in templateName: {}", request.getUserId(), template.getTemplateName());
        return null;
    }

    private static boolean proximityCheckPassed(final ProximityCheckResult proximityCheckResult) {
        return proximityCheckResult == ProximityCheckResult.SUCCESS || proximityCheckResult == ProximityCheckResult.DISABLED;
    }

    private ProximityCheckResult fetchProximityCheckResult(final OperationEntity operation, final OperationApproveRequest request, final Instant now) {
        final String seed = operation.getTotpSeed();
        if (seed == null) {
            return ProximityCheckResult.DISABLED;
        }

        final String otp = request.getAdditionalData().get(PROXIMITY_OTP);
        if (otp == null) {
            logger.warn("Proximity check enabled for operation ID: {} but proximity OTP not sent", operation.getId());
            return ProximityCheckResult.FAILED;
        }
        try {
            final int otpLength = powerAuthServiceConfiguration.getProximityCheckOtpLength();
            final boolean result = Totp.validateTotpSha256(otp.getBytes(StandardCharsets.UTF_8), Base64.getDecoder().decode(seed), now, otpLength);
            logger.debug("OTP validation result: {} for operation ID: {}", result, operation.getId());
            return result ? ProximityCheckResult.SUCCESS : ProximityCheckResult.FAILED;
        } catch (CryptoProviderException | IllegalArgumentException e) {
            logger.error("Unable to validate proximity OTP for operation ID: {}", operation.getId(), e);
            return ProximityCheckResult.ERROR;
        }
    }

    // Scheduled tasks

    @Scheduled(fixedDelayString = "${powerauth.service.scheduled.job.operationCleanup:PT5S}")
    @SchedulerLock(name = "expireOperationsTask")
    @Transactional
    public void expireOperations() {
        LockAssert.assertLocked();
        final Date currentTimestamp = new Date();
        logger.debug("Running scheduled task for expiring operations");
        try (final Stream<OperationEntity> pendingOperations = operationRepository.findExpiredPendingOperations(currentTimestamp)) {
            pendingOperations.forEach(op -> expireOperation(op, currentTimestamp));
        }
    }

    private enum ProximityCheckResult {
        SUCCESS,
        FAILED,
        DISABLED,
        ERROR
    }
}<|MERGE_RESOLUTION|>--- conflicted
+++ resolved
@@ -249,14 +249,9 @@
 
         // Check the operation properties match the request
         final PowerAuthSignatureTypes factorEnum = PowerAuthSignatureTypes.getEnumFromString(signatureType.toString());
-<<<<<<< HEAD
+        final ProximityCheckResult proximityCheckResult = fetchProximityCheckResult(operationEntity, request, currentInstant);
         final String expectedUserId = operationEntity.getUserId();
         if ((expectedUserId == null || expectedUserId.equals(userId)) // correct user approved the operation, or no prior user was set
-=======
-        final ProximityCheckResult proximityCheckResult = fetchProximityCheckResult(operationEntity, request, currentInstant);
-
-        if (operationEntity.getUserId().equals(userId) // correct user approved the operation
->>>>>>> d4d09f91
             && operationEntity.getApplications().contains(application.get()) // operation is approved by the expected application
             && isDataEqual(operationEntity, data) // operation data matched the expected value
             && factorsAcceptable(operationEntity, factorEnum) // auth factors are acceptable
