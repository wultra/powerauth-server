--- conflicted
+++ resolved
@@ -166,11 +166,7 @@
             final Pageable pageable = PageRequest.of(pageNumber, pageSize, Sort.by("timestampCreated").descending());
             final Set<ActivationStatus> activationStatuses = convert(request.getActivationStatuses());
             logger.info("GetActivationListForUserRequest received, user ID: {}, application ID: {}", userId, applicationId);
-<<<<<<< HEAD
-            final GetActivationListForUserResponse response = behavior.getActivationServiceBehavior().getActivationList(applicationId, userId, protocols, pageable);
-=======
-            final GetActivationListForUserResponse response = behavior.getActivationServiceBehavior().getActivationList(applicationId, userId, pageable, activationStatuses);
->>>>>>> c4d844f8
+            final GetActivationListForUserResponse response = behavior.getActivationServiceBehavior().getActivationList(applicationId, userId, protocols, pageable, activationStatuses);
             logger.info("GetActivationListForUserRequest succeeded");
             return response;
         } catch (RuntimeException ex) {
