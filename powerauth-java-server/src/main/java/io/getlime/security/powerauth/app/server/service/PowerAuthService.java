--- conflicted
+++ resolved
@@ -157,17 +157,12 @@
         try {
             final String userId = request.getUserId();
             final String applicationId = request.getApplicationId();
-<<<<<<< HEAD
             final Set<Protocols> protocols = request.getProtocols();
-            logger.info("GetActivationListForUserRequest received, user ID: {}, application ID: {}", userId, applicationId);
-            final GetActivationListForUserResponse response = behavior.getActivationServiceBehavior().getActivationList(applicationId, userId, protocols);
-=======
             final int pageNumber = request.getPageNumber() != null ? request.getPageNumber() : powerAuthPageableConfiguration.defaultPageNumber();
             final int pageSize = request.getPageSize() != null ? request.getPageSize() : powerAuthPageableConfiguration.defaultPageSize();
             final Pageable pageable = PageRequest.of(pageNumber, pageSize);
             logger.info("GetActivationListForUserRequest received, user ID: {}, application ID: {}", userId, applicationId);
-            final GetActivationListForUserResponse response = behavior.getActivationServiceBehavior().getActivationList(applicationId, userId, pageable);
->>>>>>> d4d09f91
+            final GetActivationListForUserResponse response = behavior.getActivationServiceBehavior().getActivationList(applicationId, userId, protocols, pageable);
             logger.info("GetActivationListForUserRequest succeeded");
             return response;
         } catch (RuntimeException | Error ex) {
