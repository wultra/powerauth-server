/*
 * PowerAuth Server and related software components
 * Copyright (C) 2018 Wultra s.r.o.
 *
 * This program is free software: you can redistribute it and/or modify
 * it under the terms of the GNU Affero General Public License as published
 * by the Free Software Foundation, either version 3 of the License, or
 * (at your option) any later version.
 *
 * This program is distributed in the hope that it will be useful,
 * but WITHOUT ANY WARRANTY; without even the implied warranty of
 * MERCHANTABILITY or FITNESS FOR A PARTICULAR PURPOSE.  See the
 * GNU Affero General Public License for more details.
 *
 * You should have received a copy of the GNU Affero General Public License
 * along with this program.  If not, see <http://www.gnu.org/licenses/>.
 */
package io.getlime.security.powerauth.app.server.database.repository;

import io.getlime.security.powerauth.app.server.database.model.entity.ActivationRecordEntity;
import io.getlime.security.powerauth.app.server.database.model.enumeration.ActivationStatus;
import jakarta.persistence.LockModeType;
import org.springframework.data.domain.Pageable;
import org.springframework.data.jpa.repository.JpaRepository;
import org.springframework.data.jpa.repository.Lock;
import org.springframework.data.jpa.repository.Query;
import org.springframework.stereotype.Repository;

import java.util.Collection;
import java.util.Date;
import java.util.List;
import java.util.stream.Stream;

/**
 * Database repository for activation entities.
 *
 * @author Petr Dvorak, petr@wultra.com
 */
@Repository
public interface ActivationRepository extends JpaRepository<ActivationRecordEntity, String> {

    /**
     * Find the first activation with given activation ID.
     * The activation record is locked in DB in PESSIMISTIC_WRITE mode to avoid concurrency issues
     * (DB deadlock, invalid counter value in second transaction, etc.).
     *
     * @param activationId Activation ID
     * @return Activation with given ID or null if not found
     */
    @Lock(LockModeType.PESSIMISTIC_WRITE)
    @Query("SELECT a FROM ActivationRecordEntity a WHERE a.activationId = :activationId")
    ActivationRecordEntity findActivationWithLock(String activationId);

    /**
     * Find the first activation with given activation ID.
     * The activation record is not locked in DB.
     *
     * @param activationId Activation ID
     * @return Activation with given ID or null if not found
     */
    @Query("SELECT a FROM ActivationRecordEntity a WHERE a.activationId = :activationId")
    ActivationRecordEntity findActivationWithoutLock(String activationId);

    /**
     * Get count of activations with given activation ID.
     *
     * @param activationId Activation ID
     * @return Count of activations with given activation ID
     */
    @Query("SELECT COUNT(a) FROM ActivationRecordEntity a WHERE a.activationId = :activationId")
    Long getActivationCount(String activationId);

    /**
     * Find all activations for given user ID
     *
     * @param userId User ID
     * @return List of activations for given user
     */
    List<ActivationRecordEntity> findByUserId(String userId, Pageable pageable);

    /**
     * Find all activations for given user ID and application ID
     *
     * @param applicationId Application ID
     * @param userId        User ID
     * @return List of activations for given user and application
     */
    List<ActivationRecordEntity> findByApplicationIdAndUserId(String applicationId, String userId, Pageable pageable);

    /**
     * Find the first activation associated with given application by the activation code.
     * Filter the results by activation state and make sure to apply activation time window.
     *
     * <p><b>PowerAuth protocol versions:</b>
     * <ul>
     *     <li>3.0</li>
     * </ul>
     *
     * @param applicationId     Application ID
     * @param activationCode    Activation code
     * @param states            Allowed activation states
     * @param currentTimestamp  Current timestamp
     * @return Activation matching the search criteria or null if not found
     */
    @Query("SELECT a FROM ActivationRecordEntity a WHERE a.application.id = :applicationId AND a.activationCode = :activationCode AND a.activationStatus IN :states AND a.timestampActivationExpire > :currentTimestamp")
    ActivationRecordEntity findCreatedActivationWithoutLock(String applicationId, String activationCode, Collection<ActivationStatus> states, Date currentTimestamp);

    /**
     * Get count of activations identified by an activation short ID associated with given application.
     * <p>
     * The check for the first half of activation code is required for version 2.0 of PowerAuth crypto. In future the
     * uniqueness check will be extended to whole activation code once version 2.0 of PowerAuth crypto is no longer
     * supported.
     * <p>
     * This method will be removed when crypto version 2.0 is deprecated.
     *
     * @param applicationId     Application ID
     * @param activationIdShort Activation ID short
     * @return Count of activations matching the search criteria
     */
    @Query("SELECT COUNT(a) FROM ActivationRecordEntity a WHERE a.application.id = :applicationId AND a.activationCode LIKE :activationIdShort%")
    Long getActivationCountByActivationIdShort(String applicationId, String activationIdShort);

    /**
     * Get count of activations identified by an activation code associated with given application.
     * <p>
     * The check for the first half of activation code is required for version 2.0 of PowerAuth crypto. In future the
     * uniqueness check will be extended to whole activation code once version 2.0 of PowerAuth crypto is no longer
     * supported.
     *
     * @param applicationId  Application ID
     * @param activationCode Activation code
     * @return Count of activations matching the search criteria
     */
    default Long getActivationCountByActivationCode(String applicationId, String activationCode) {
        if (activationCode == null || activationCode.length() != 23) {
            throw new IllegalArgumentException("Invalid activation code: " + activationCode);
        }
        return getActivationCountByActivationIdShort(applicationId, activationCode.substring(0, 11));
    }

    /**
     * Find the first activation associated with given application by the activation ID short.
     * Filter the results by activation state and make sure to apply activation time window.
     *
     * <p><b>PowerAuth protocol versions:</b>
     * <ul>
     *     <li>2.0</li>
     *     <li>2.1</li>
     * </ul>
     *
     * @param applicationId     Application ID
     * @param activationIdShort Short activation ID
     * @param states            Allowed activation states
     * @param currentTimestamp  Current timestamp
     * @return Activation matching the search criteria or null if not found
     */
    @Query("SELECT a FROM ActivationRecordEntity a WHERE a.application.id = :applicationId AND a.activationCode LIKE :activationIdShort% AND a.activationStatus IN :states AND a.timestampActivationExpire > :currentTimestamp")
    ActivationRecordEntity findCreatedActivationByShortIdWithoutLock(String applicationId, String activationIdShort, Collection<ActivationStatus> states, Date currentTimestamp);

    /**
     * Find all activations which match the query criteria.
     * @param userIds List of user IDs, at least one user ID should be specified.
     * @param applicationIds List of application IDs, use null value for all applications.
     * @param timestampLastUsedBefore Last used timestamp (timestampLastUsed &lt; timestampLastUsedBefore), use the 1.1.9999 value for any date (null date values in query cause problems in PostgreSQL).
     * @param timestampLastUsedAfter Last used timestamp (timestampLastUsed &gt;= timestampLastUsedAfter), use the 1.1.1970 value for any date (null date values in query cause problems in PostgreSQL).
     * @param states List of activation states to consider.
     * @return List of activations which match the query criteria.
     */
    @Query("SELECT a FROM ActivationRecordEntity a WHERE a.userId IN :userIds AND ((:#{#applicationIds == null} = true) OR a.application.id IN (:applicationIds)) AND a.timestampLastUsed < :timestampLastUsedBefore AND a.timestampLastUsed >= :timestampLastUsedAfter AND a.activationStatus IN :states")
    List<ActivationRecordEntity> lookupActivations(Collection<String> userIds, Collection<String> applicationIds, Date timestampLastUsedBefore, Date timestampLastUsedAfter, Collection<ActivationStatus> states);

    /**
     * Fetch all activations that are in a given state, were expired after a specified timestamp, and are already expired according to a provided current timestamp.
     * The activations are locked in DB in PESSIMISTIC_WRITE mode to avoid concurrency issues.
     * @param states Activation states that are used for the lookup.
     * @param startingTimestamp Timestamp after which the activation was expired.
     * @param currentTimestamp Current timestamp, to identify already expired operations.
     * @return Stream of activations.
     */
    @Lock(LockModeType.PESSIMISTIC_WRITE)
    @Query("SELECT a FROM ActivationRecordEntity a WHERE a.activationStatus IN :states AND a.timestampActivationExpire >= :startingTimestamp AND a.timestampActivationExpire < :currentTimestamp")
    Stream<ActivationRecordEntity> findAbandonedActivations(Collection<ActivationStatus> states, Date startingTimestamp, Date currentTimestamp);

    /**
<<<<<<< HEAD
     * Find all activations for given user ID
     *
     * @param applicationId Application ID.
     * @param externalId External authenticatorId
     * @return List of activations for given user
     */
    @Query("SELECT a FROM ActivationRecordEntity a WHERE a.application.id = :applicationId AND a.externalId = :externalId")
    List<ActivationRecordEntity> findByExternalId(String applicationId, String externalId);
=======
     * Return number of unique users who used given application between specified dates. The comparison includes results that
     * have last used timestamps in exact match with provided timestamps (closed interval).
     * @param applicationId Application ID.
     * @param fromDate Starting date.
     * @param toDate Ending date.
     * @return Number of unique users.
     */
    @Query("SELECT COUNT(DISTINCT a.userId) FROM ActivationRecordEntity a WHERE a.application.id = :applicationId AND a.timestampLastUsed >= :fromDate AND a.timestampLastUsed <= :toDate")
    long uniqueUserCountForApplicationBetweenDates(String applicationId, Date fromDate, Date toDate);
>>>>>>> d4d09f91

}<|MERGE_RESOLUTION|>--- conflicted
+++ resolved
@@ -183,7 +183,6 @@
     Stream<ActivationRecordEntity> findAbandonedActivations(Collection<ActivationStatus> states, Date startingTimestamp, Date currentTimestamp);
 
     /**
-<<<<<<< HEAD
      * Find all activations for given user ID
      *
      * @param applicationId Application ID.
@@ -192,7 +191,8 @@
      */
     @Query("SELECT a FROM ActivationRecordEntity a WHERE a.application.id = :applicationId AND a.externalId = :externalId")
     List<ActivationRecordEntity> findByExternalId(String applicationId, String externalId);
-=======
+
+    /**
      * Return number of unique users who used given application between specified dates. The comparison includes results that
      * have last used timestamps in exact match with provided timestamps (closed interval).
      * @param applicationId Application ID.
@@ -202,6 +202,5 @@
      */
     @Query("SELECT COUNT(DISTINCT a.userId) FROM ActivationRecordEntity a WHERE a.application.id = :applicationId AND a.timestampLastUsed >= :fromDate AND a.timestampLastUsed <= :toDate")
     long uniqueUserCountForApplicationBetweenDates(String applicationId, Date fromDate, Date toDate);
->>>>>>> d4d09f91
 
 }