# Migration from 0.24.0 to 1.0.0

This guide contains instructions for migration from PowerAuth Server version `0.24.0` to version `1.0.0`.

## Database Changes

Following DB changes occurred between version 0.24.0 and 1.0.0:
- Table `pa_activation` - added column `flags`.
- Table `pa_application` - added column `roles`.

Migration script for Oracle:

```sql
ALTER TABLE "PA_ACTIVATION" ADD "FLAGS" VARCHAR2(255 CHAR);
ALTER TABLE "PA_APPLICATION" ADD "ROLES" VARCHAR2(255 CHAR);
```

Migration script for MySQL:

```sql
ALTER TABLE `pa_activation` ADD `flags` varchar(255);
ALTER TABLE `pa_application` ADD `roles` varchar(255);
```

Migration script for PostgreSQL:

```sql
ALTER TABLE "pa_activation" ADD "flags" VARCHAR(255);
<<<<<<< HEAD
```

## New REST Client and SOAP Client Updates

We introduced a new REST client in release 1.0.0 and recommend migrating to the REST client in case you use the SOAP client,
the provided functionality is identical.

The SOAP clients for Spring and Java EE are still available, however these clients are marked as deprecated, and they will 
be removed in a future release.

Marshaller context path setting have been updated due to the migration of client model classes and due to company name change to Wultra. 

Original context path setting:

```java
marshaller.setContextPath("io.getlime.powerauth.soap.v3");
```

New context path setting:
```java
marshaller.setContextPath("com.wultra.security.powerauth.client.v3");
```

The version 2 context path package has changed the same way, so you will need to update the version 2 path in case you still use the version 2 interface, too.

In your client projects, use the new `com.wultra.security.powerauth.client` packages for the client model classes.

For more information about the new REST client, see [the REST client documentation](./Configuring-REST-Client-for-Spring.md)
=======
ALTER TABLE "pa_application" ADD "roles" VARCHAR(255);
```
>>>>>>> 19ccdbe8
<|MERGE_RESOLUTION|>--- conflicted
+++ resolved
@@ -26,7 +26,7 @@
 
 ```sql
 ALTER TABLE "pa_activation" ADD "flags" VARCHAR(255);
-<<<<<<< HEAD
+ALTER TABLE "pa_application" ADD "roles" VARCHAR(255);
 ```
 
 ## New REST Client and SOAP Client Updates
@@ -54,8 +54,4 @@
 
 In your client projects, use the new `com.wultra.security.powerauth.client` packages for the client model classes.
 
-For more information about the new REST client, see [the REST client documentation](./Configuring-REST-Client-for-Spring.md)
-=======
-ALTER TABLE "pa_application" ADD "roles" VARCHAR(255);
-```
->>>>>>> 19ccdbe8
+For more information about the new REST client, see [the REST client documentation](./Configuring-REST-Client-for-Spring.md)