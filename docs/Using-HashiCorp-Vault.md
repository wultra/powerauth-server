# Integrating with HashiCorp Vault

In order to protect the database records, PowerAuth has an embedded [mechanism for secret data encryption via a symmetric key](./Encrypting-Records-in-Database.md). The encryption key can be configured via setting the `powerauth.server.db.master.encryption.key` property in the `application.properties` file. However, to achieve better security of this key, you can also use a [HashiCorp Vault](https://www.hashicorp.com/products/vault/).

## About HashiCorp Vault

[HashiCorp Vault](https://www.hashicorp.com/products/vault/) (or just Vault, for short) is just like [HSM](https://en.wikipedia.org/wiki/Hardware_security_module), but in software. It is a convenient mechanism to store secret keys, passwords, or perform cryptographic operations in an isolated secure environment. It provides a convenient API-based interface (RESTful API) and extremely easy integration with Spring Boot apps via [Spring Cloud Vault](https://cloud.spring.io/spring-cloud-vault). Finally, the enterprise version of Vault supports integration with HSM for even better key protection.

## Installation and Setup

To install Vault, simply follow the [download and installation instruction on HashiCorp website](https://www.vaultproject.io/downloads.html). On Mac, you can install Vault easily by running:

```bash
$ brew install vault
```

The easiest way to start Vault for initial testing is by using the development mode with a "zero token", like so:

```bash
$ vault server --dev --dev-root-token-id="00000000-0000-0000-0000-000000000000"
```

The Vault starts rather quickly, the last message should be of a format:

```bash
2019-08-07T20:47:41.280+0200 [INFO]  secrets.kv.kv_3cfd3149: upgrading keys finished
```

Beware! Never use the "zero token" authentication mentioned above for production environment. Refer to the [Spring Cloud Vault documentation](https://cloud.spring.io/spring-cloud-vault) for more details.

After starting the Vault, you need to set two environment variables to point the Vault CLI to the Vault endpoint and to provide an authentication token:

```bash
$ export export VAULT_TOKEN="00000000-0000-0000-0000-000000000000"
$ export VAULT_ADDR="http://127.0.0.1:8200"
```

## Adding Database Encryption Key in the Vault

To add a key used to encrypt and decrypt sensitive records in the PowerAuth database, simply call the following command from the terminal:

```bash
$ vault kv put secret/powerauth-java-server powerauth.server.db.master.encryption.key=[16 bytes encoded in base64, for example 'MTIzNDU2Nzg5MDEyMzQ1Ng==']
```

Note the key name `secret/powerauth-java-server`. This is the default name of the secure bucket in Vault based on the value of `spring.application.name` property (that is set to `powerauth-java-server` by default). Adjust the name of this key in case you changed the value of `spring.application.name` property. Also, in case you use a custom configuration profile (for example, `testing`), you need to adjust the name by appending the profile name (for example, `secret/powerauth-java-server/testing`).

To check that the value is present in the Vault, you can use:

```bash
$ vault kv get secret/powerauth-java-server
```

## Configuring PowerAuth Server

In order to make the running PowerAuth Server aware of the running Vault instance and to configure Vault authentication, you need to set the following properties in `application.properties` (or `application.yml` file).

```properties
spring.cloud.vault.enabled=true
spring.cloud.vault.host=localhost
spring.cloud.vault.port=8200
spring.cloud.vault.scheme=http
spring.cloud.vault.authentication=TOKEN
spring.cloud.vault.token=00000000-0000-0000-0000-000000000000
```

<!-- begin box warning -->
<<<<<<< HEAD
The `bootstrap.properties` file is different from `application.properties`. It has a precedence while loading the Spring Boot application and is mandatory for Spring Cloud Vault (so that the Vault integration is initialized before the regular configuration in `application.properties` is loaded). Placing these properties in `application.properties` file will not work.
<!-- end -->

<!-- begin box warning -->
Note: For production environment, make sure to use different authentication parameters than the one in the example above. Please refer to [Spring Cloud Vault documentation](https://cloud.spring.io/spring-cloud-vault) for more details.
<!-- end -->

In case you are using Apache Tomcat for deployment, you can set the regular properties via your `${CATALINA_HOME}/conf/Catalina/localhost/powerauth-java-server.xml` configuration file:
=======
Note: For production environment, make sure to use different authentication parameters than the one in the example above. Please refer to [Spring Cloud Vault documentation](https://cloud.spring.io/spring-cloud-vault) for more details.
<!-- end -->

In case you are using Apache Tomcat for deployment, you can set the properties via your `${CATALINA_HOME}/conf/Catalina/localhost/powerauth-java-server.xml` configuration file:
>>>>>>> 7c3527dc

```xml
<?xml version="1.0" encoding="UTF-8"?>
<Context>

    <!-- ... other configuration properties -->

    <Parameter name="spring.cloud.vault.enabled" value="true"/>
    <Parameter name="spring.cloud.vault.host" value="localhost"/>
    <Parameter name="spring.cloud.vault.port" value="8200"/>
    <Parameter name="spring.cloud.vault.scheme" value="http"/>
    <Parameter name="spring.cloud.vault.authentication" value="TOKEN"/>
    <Parameter name="spring.cloud.vault.token" value="00000000-0000-0000-0000-000000000000"/>

</Context>
```

After restarting the PowerAuth Server, the configuration of encryption key will be automatically picked up from the Vault instance configured in the properties.

<!-- begin box info -->
In case you set the `powerauth.server.db.master.encryption.key` property in your Tomcat XML configuration directly (in a plain text), the configuration from the Vault still has a precedence and will be used over the hardcoded encryption key value.
<!-- end --><|MERGE_RESOLUTION|>--- conflicted
+++ resolved
@@ -65,21 +65,10 @@
 ```
 
 <!-- begin box warning -->
-<<<<<<< HEAD
-The `bootstrap.properties` file is different from `application.properties`. It has a precedence while loading the Spring Boot application and is mandatory for Spring Cloud Vault (so that the Vault integration is initialized before the regular configuration in `application.properties` is loaded). Placing these properties in `application.properties` file will not work.
-<!-- end -->
-
-<!-- begin box warning -->
-Note: For production environment, make sure to use different authentication parameters than the one in the example above. Please refer to [Spring Cloud Vault documentation](https://cloud.spring.io/spring-cloud-vault) for more details.
-<!-- end -->
-
-In case you are using Apache Tomcat for deployment, you can set the regular properties via your `${CATALINA_HOME}/conf/Catalina/localhost/powerauth-java-server.xml` configuration file:
-=======
 Note: For production environment, make sure to use different authentication parameters than the one in the example above. Please refer to [Spring Cloud Vault documentation](https://cloud.spring.io/spring-cloud-vault) for more details.
 <!-- end -->
 
 In case you are using Apache Tomcat for deployment, you can set the properties via your `${CATALINA_HOME}/conf/Catalina/localhost/powerauth-java-server.xml` configuration file:
->>>>>>> 7c3527dc
 
 ```xml
 <?xml version="1.0" encoding="UTF-8"?>
