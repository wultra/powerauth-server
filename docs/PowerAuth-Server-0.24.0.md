# Migration from 0.23.0 to 0.24.0

This guide contains instructions for migration from PowerAuth Server version `0.23.0` to version `0.24.0`.

## Database Changes

Following DB changes occurred between version 0.23.0 and 0.24.0:
- Table `pa_activation` - added columns `device_info`, `platform`, `activation_otp`, `activation_otp_validation`.

Migration script for Oracle:

```sql
ALTER TABLE "PA_ACTIVATION" ADD "PLATFORM" VARCHAR2(255 CHAR);
ALTER TABLE "PA_ACTIVATION" ADD "DEVICE_INFO" VARCHAR2(255 CHAR);
ALTER TABLE "PA_ACTIVATION" ADD "ACTIVATION_OTP" VARCHAR2(255 CHAR);
ALTER TABLE "PA_ACTIVATION" ADD "ACTIVATION_OTP_VALIDATION" NUMBER(2,0) DEFAULT 0 NOT NULL;
```

Migration script for MySQL:

```sql
ALTER TABLE `pa_activation` ADD `platform` varchar(255);
ALTER TABLE `pa_activation` ADD `device_info` varchar(255);
ALTER TABLE `pa_activation` ADD `activation_otp` varchar(255);
ALTER TABLE `pa_activation` ADD `activation_otp_validation` int DEFAULT 0 NOT NULL;
```

Migration script for PostgreSQL:

```sql
ALTER TABLE "pa_activation" ADD "platform" VARCHAR(255);
ALTER TABLE "pa_activation" ADD "device_info" VARCHAR(255);
<<<<<<< HEAD
ALTER TABLE "pa_activation" ADD "activation_otp" VARCHAR(255);
ALTER TABLE `pa_activation` ADD `activation_otp_validation` INTEGER DEFAULT 0 NOT NULL;
```

## SOAP Interface Changes

PowerAuth server in version `0.24.0` slightly changed SOAP interface for protocol version `3` (namespace `http://getlime.io/security/powerauth/v3`):

- Added new enumeration `ActivationOtpValidation` with following values:
  - `NONE` – no additional OTP validation is required during the activation.
  - `ON_KEYS_EXCHANGE` – an additional OTP is validated during the keys-exchange activation phase.
  - `ON_COMMIT` – an additional OTP is validated during the activation commit phase.
- `InitActivationRequest` request object has now optional `activationOtp` and `activationOtpValidation` properties. 
- `PrepareActivationResponse` response object now contains `activationStatus` property that contains the current status of the activation.
- `CreateActivationRequest` request object has now optional `activationOtp` property.
- `CommitActivationRequest` request object has now optional `activationOtp` property.
- `RecoveryCodeActivationRequest` request object has now optional `activationOtp` property.
- `GetActivationStatusResponse` response object now contains new `activationOtpValidation`, `platform` and `deviceInfo` properties.
- `UpdateActivationOtp` is a new SOAP API method with `UpdateActivationOtpRequest` and `UpdateActivationOtpResponse` objects.

Both Spring and Axis2 clients have been updated to support latest changes in SOAP interface.

## RESTful integration Changes

PowerAuth restful integration libraries in version `0.24.0` have the following important changes:

- It's now possible to auto-commit activation when it's created with using the regular activation code. So, your implementation of `CustomActivationProvider` must be prepared that `shouldAutoCommitActivation()` method can receive `CODE` as a new supported type of activation.
=======
```

## Service Interface Changes

### Revoking Recovery Codes on Activation Removal

We added an optional `revokeRecoveryCodes` attribute to [activation
removal service call](./SOAP-Service-Methods.md#method-removeactivation).
This flag indicates if recovery codes that are associated with removed
activation should be also revoked. By default, the value of the flag is
`false`, hence omitting the flag results in the same behavior as before
this change.  
>>>>>>> 2543be9f
<|MERGE_RESOLUTION|>--- conflicted
+++ resolved
@@ -30,14 +30,15 @@
 ```sql
 ALTER TABLE "pa_activation" ADD "platform" VARCHAR(255);
 ALTER TABLE "pa_activation" ADD "device_info" VARCHAR(255);
-<<<<<<< HEAD
 ALTER TABLE "pa_activation" ADD "activation_otp" VARCHAR(255);
 ALTER TABLE `pa_activation` ADD `activation_otp_validation` INTEGER DEFAULT 0 NOT NULL;
 ```
 
-## SOAP Interface Changes
+## Service Interface Changes
 
 PowerAuth server in version `0.24.0` slightly changed SOAP interface for protocol version `3` (namespace `http://getlime.io/security/powerauth/v3`):
+
+### Support for Additional Activation OTP
 
 - Added new enumeration `ActivationOtpValidation` with following values:
   - `NONE` – no additional OTP validation is required during the activation.
@@ -51,24 +52,14 @@
 - `GetActivationStatusResponse` response object now contains new `activationOtpValidation`, `platform` and `deviceInfo` properties.
 - `UpdateActivationOtp` is a new SOAP API method with `UpdateActivationOtpRequest` and `UpdateActivationOtpResponse` objects.
 
-Both Spring and Axis2 clients have been updated to support latest changes in SOAP interface.
+Check [Additional Activation OTP](https://github.com/wultra/powerauth-crypto/blob/develop/docs/Additional-Activation-OTP.md) document for more details.
+
+### Revoking Recovery Codes on Activation Removal
+
+We added an optional `revokeRecoveryCodes` attribute to [activation removal service call](./SOAP-Service-Methods.md#method-removeactivation). This flag indicates if recovery codes that are associated with removed activation should be also revoked. By default, the value of the flag is `false`, hence omitting the flag results in the same behavior as before this change. 
 
 ## RESTful integration Changes
 
 PowerAuth restful integration libraries in version `0.24.0` have the following important changes:
 
-- It's now possible to auto-commit activation when it's created with using the regular activation code. So, your implementation of `CustomActivationProvider` must be prepared that `shouldAutoCommitActivation()` method can receive `CODE` as a new supported type of activation.
-=======
-```
-
-## Service Interface Changes
-
-### Revoking Recovery Codes on Activation Removal
-
-We added an optional `revokeRecoveryCodes` attribute to [activation
-removal service call](./SOAP-Service-Methods.md#method-removeactivation).
-This flag indicates if recovery codes that are associated with removed
-activation should be also revoked. By default, the value of the flag is
-`false`, hence omitting the flag results in the same behavior as before
-this change.  
->>>>>>> 2543be9f
+- It's now possible to auto-commit activation when it's created with using the regular activation code. So, your implementation of `CustomActivationProvider` must be prepared that `shouldAutoCommitActivation()` method can receive `CODE` as a new supported type of activation.