--- conflicted
+++ resolved
@@ -42,7 +42,6 @@
     RENAME COLUMN postcard_private_key_encryption TO postcard_priv_key_encryption;
 ```
 
-<<<<<<< HEAD
 ## New Operation Structures
 
 We added a concept of "operation" to PowerAuth Server. Operation is a high-level entity representing the signed request that can be used as a helper utility in case of operation approvals. To accommodate this feature, you need to create a new sequences, tables and indexes:
@@ -175,7 +174,7 @@
 
 ## Multiple Callback Types
 
-Besides the callbacks that trigger on activation status change, we also support callbacks that are related to the operation status change. Therefore, we added a column that specifies the callback type. The default value that preserves the current behavior is `ACTIVATION_STATUS_CHANGE` (a callback related to an activation status change).
+Beside the callbacks that trigger on activation status change, we also support callbacks that are related to the operation status change. Therefore, we added a column that specifies the callback type. The default value that preserves the current behavior is `ACTIVATION_STATUS_CHANGE` (a callback related to an activation status change).
 
 ### MySQL
 
@@ -200,7 +199,7 @@
 
 ## Add Synchronization Table for SchedLock
 
-We also introduced new scheduled tasks that are synchronized via ShedLock. In PowerAuth Server, SchedLock uses JDBC connection to persist the lock. Therefore, you need to create a new synchronization table to accomodate the locking data.
+We also introduced new scheduled tasks that are synchronized via ShedLock. In PowerAuth Server, SchedLock uses JDBC connection to persist the lock. Therefore, you need to create a new synchronization table to accommodate the locking data.
 
 ### MySQL
 
@@ -235,7 +234,6 @@
     locked_by VARCHAR(255) NOT NULL
 );
 ```
-=======
 
 ## Spring Vault Configuration Change
 
@@ -243,5 +241,4 @@
 
 In case you set the Spring Vault configuration externally, e.g. using the `powerauth-java-server.xml` configuration file for Tomcat, no change is required.
 
-For more information see: https://github.com/spring-cloud/spring-cloud-vault/tree/v3.0.0-M5#client-side-usage
->>>>>>> 7c3527dc
+For more information see: https://github.com/spring-cloud/spring-cloud-vault/tree/v3.0.0-M5#client-side-usage