--- conflicted
+++ resolved
@@ -2,7 +2,10 @@
 
 This guide contains instructions for migration from PowerAuth Server version `1.2.5` to version `1.3.x`.
 
-<<<<<<< HEAD
+Migration from release `1.2.x` of PowerAuth server to release `1.3.x` is split into two parts:
+ - [Migration from 1.2.x to 1.2.5](./PowerAuth-Server-1.2.5.md) - apply these steps for upgrade to version `1.2.5`
+ - Migration from 1.2.5 to 1.3.x (this document) - apply steps below for upgrade from version `1.2.5` to version `1.3.x`
+
 ## Extended Activation Expiration
 
 <!-- begin box warning -->
@@ -15,13 +18,4 @@
 
 ```
 powerauth.service.crypto.activationValidityInMilliseconds=120000
-```
-
-## Create New Columns in Operation Table
-=======
-Migration from release `1.2.x` of PowerAuth server to release `1.3.x` is split into two parts:
- - [Migration from 1.2.x to 1.2.5](./PowerAuth-Server-1.2.5.md) - apply these steps for upgrade to version `1.2.5`
- - Migration from 1.2.5 to 1.3.x (this document) - apply steps below for upgrade from version `1.2.5` to version `1.3.x`
->>>>>>> d5182f5f
-
-_The migration steps will be added in the future._+```